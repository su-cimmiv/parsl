--- conflicted
+++ resolved
@@ -5,12 +5,8 @@
 import time
 from string import Template
 from libsubmit.execution_provider_base import ExecutionProvider
-<<<<<<< HEAD
-import libsubmit.error as ep_error
 from libsubmit.exec_utils import execute_no_wait
-=======
 
->>>>>>> 629eb168
 logger = logging.getLogger(__name__)
 
 
