language: python
python:
  - "3.5"
  - "3.6"

env:
  global:
    - HYDRA_LAUNCHER=fork
    - OMPI_MCA_rmaps_base_oversubscribe=yes
    - MPI=mpich

before_install:
    - sudo apt-get update -q
    - python$PY -m pip install Cython
    - python$PY -m pip install numpy
    - bash parsl/executors/extreme_scale/install-mpi.sh $MPI
    - python$PY --version
    - python$PY -m cython --version
    - python$PY -c "import numpy;print(numpy.__version__)"
    - if [[ "$MPI" == "mpich"   ]]; then mpichversion; fi
    - if [[ "$MPI" == "openmpi" ]]; then ompi_info;    fi

# command to install dependencies
install:
    - pip install -r requirements.txt
    - pip install .[extreme_scale]

# Os tests
os:
    - linux

# command to run tests
script:
    - export PARSL_TESTING="true"
    - pip install -r test-requirements.txt
    - flake8 parsl/
<<<<<<< HEAD
    - mypy typecheck-root.py
    - (for test in parsl/tests/configs/*.py parsl/tests/test*/test*; do mypy $test ; export PytestReturnCode=$? ; echo pytest return code is $PytestReturnCode ; if [[ "$PytestReturnCode" != 0 ]] ; then exit 1; fi; done ) ;
=======
    - parsl/tests/lint-inits.sh
>>>>>>> b9ecc134

    # This uses all of the configurations and tests as the base from which to
    # run mypy checks - these are likely to capture most of the code used in
    # parsl
    - (for test in parsl/tests/configs/*.py parsl/tests/test*/test*; do MYPYPATH=$(pwd)/mypy-stubs mypy $test ; export MypyReturnCode=$? ; echo mypy return code is $MypyReturnCode ; if [[ "$MypyReturnCode" != 0 ]] ; then exit 1; fi; done ) ;

      # do this before any testing, but not in-between tests
    - rm -f .coverage

    - (for test in parsl/tests/test*/test*; do pytest $test -k "not cleannet" --config parsl/tests/configs/htex_local.py --cov=parsl --cov-append --cov-report= ; export PytestReturnCode=$? ; echo pytest return code is $PytestReturnCode ; if [[ "$PytestReturnCode" != 0 ]] && [[ "$PytestReturnCode" != 5 ]]; then exit 1; fi; done ) ;
    - (for test in parsl/tests/test*/test*; do pytest $test -k "not cleannet" --config parsl/tests/configs/local_threads.py --cov=parsl --cov-append --cov-report= ; export PytestReturnCode=$? ; echo pytest return code is $PytestReturnCode ; if [[ "$PytestReturnCode" != 0 ]] && [[ "$PytestReturnCode" != 5 ]]; then exit 1; fi; done ) ;
      # allow exit code 5; this means pytest did not run a test in the
      # specified file

    # these tests run with specific configs loaded within the tests themselves.
    # This mode is enabled with: --config local
    - (for test in parsl/tests/test*/test* parsl/tests/sites/test*; do pytest $test -k "not cleannet" --config local --cov=parsl --cov-append --cov-report= ; export PytestReturnCode=$? ; echo pytest return code is $PytestReturnCode ; if [[ "$PytestReturnCode" != 0 ]] && [[ "$PytestReturnCode" != 5 ]]; then exit 1; fi; done ) ;

    # run simple worker test. this is unlikely to scale due to
    # a stdout/stderr buffering bug in present master.
    - coverage run --append --source=parsl parsl/tests/manual_tests/test_worker_count.py -c 1000

    # run specific integration tests that need their own configuration
    - pytest parsl/tests/integration/test_retries.py -k "not cleannet" --config local --cov=parsl --cov-append --cov-report=
    - pytest parsl/tests/integration/test_parsl_load_default_config.py -k "not cleannet" --config local --cov=parsl --cov-append --cov-report=
  
    - coverage report
      # prints report of coverage data stored in .coverage

    # - pytest parsl/tests --config parsl/tests/configs/local_threads.py
    # - pytest parsl/tests --config parsl/tests/configs/local_ipp.py<|MERGE_RESOLUTION|>--- conflicted
+++ resolved
@@ -34,12 +34,9 @@
     - export PARSL_TESTING="true"
     - pip install -r test-requirements.txt
     - flake8 parsl/
-<<<<<<< HEAD
     - mypy typecheck-root.py
     - (for test in parsl/tests/configs/*.py parsl/tests/test*/test*; do mypy $test ; export PytestReturnCode=$? ; echo pytest return code is $PytestReturnCode ; if [[ "$PytestReturnCode" != 0 ]] ; then exit 1; fi; done ) ;
-=======
     - parsl/tests/lint-inits.sh
->>>>>>> b9ecc134
 
     # This uses all of the configurations and tests as the base from which to
     # run mypy checks - these are likely to capture most of the code used in
