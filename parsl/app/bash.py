from functools import update_wrapper
from inspect import signature, Parameter

# for typing
from typing import Any, List, Optional
from concurrent.futures import Future

from parsl.app.errors import wrap_error
from parsl.app.app import AppBase
from parsl.dataflow.dflow import DataFlowKernelLoader

from parsl.dataflow.dflow import DataFlowKernel # only for mypy

def remote_side_bash_executor(func, *args, **kwargs) -> int:
    """Execute the bash app type function and return the command line string.

    This string is reformatted with the *args, and **kwargs
    from call time.
    """
    import os
    import time
    import subprocess
    import logging
    import parsl.app.errors as pe
    from parsl import set_file_logger

    logbase = "/tmp"
    format_string = "%(asctime)s.%(msecs)03d %(name)s:%(lineno)d [%(levelname)s]  %(message)s"

    # make this name unique per invocation so that each invocation can
    # log to its own file. It would be better to include the task_id here
    # but that is awkward to wire through at the moment as apps do not
    # have access to that execution context.
    t = time.time()

    logname = __name__ + "." + str(t)
    logger = logging.getLogger(logname)
    set_file_logger(filename='{0}/bashexec.{1}.log'.format(logbase, t), name=logname, level=logging.DEBUG, format_string=format_string)

    func_name = func.__name__

    executable = None

    # Try to run the func to compose the commandline
    try:
        # Execute the func to get the commandline
        executable = func(*args, **kwargs)

    except AttributeError as e:
        if executable is not None:
            raise pe.AppBadFormatting("App formatting failed for app '{}' with AttributeError: {}".format(func_name, e))
        else:
            raise pe.BashAppNoReturn("Bash app '{}' did not return a value, or returned None - with this exception: {}".format(func_name, e), None)

    except IndexError as e:
        raise pe.AppBadFormatting("App formatting failed for app '{}' with IndexError: {}".format(func_name, e))
    except Exception as e:
        logger.error("Caught exception during formatting of app '{}': {}".format(func_name, e))
        raise e

    logger.debug("Executable: %s", executable)

    # Updating stdout, stderr if values passed at call time.

    def open_std_fd(fdname):
        # fdname is 'stdout' or 'stderr'
        stdfspec = kwargs.get(fdname)  # spec is str name or tuple (name, mode)
        if stdfspec is None:
            return None
        elif isinstance(stdfspec, str):
            fname = stdfspec
            mode = 'a+'
        elif isinstance(stdfspec, tuple):
            if len(stdfspec) != 2:
                raise pe.BadStdStreamFile("std descriptor %s has incorrect tuple length %s" % (fdname, len(stdfspec)), TypeError('Bad Tuple Length'))
            fname, mode = stdfspec
        else:
            raise pe.BadStdStreamFile("std descriptor %s has unexpected type %s" % (fdname, str(type(stdfspec))), TypeError('Bad Tuple Type'))

        try:
            if os.path.dirname(fname):
                os.makedirs(os.path.dirname(fname), exist_ok=True)
            fd = open(fname, mode)
        except Exception as e:
            raise pe.BadStdStreamFile(fname, e)
        return fd

    std_out = open_std_fd('stdout')
    std_err = open_std_fd('stderr')
    timeout = kwargs.get('walltime')

    if std_err is not None:
        print('--> executable follows <--\n{}\n--> end executable <--'.format(executable), file=std_err, flush=True)

    returncode = None
    try:
        proc = subprocess.Popen(executable, stdout=std_out, stderr=std_err, shell=True, executable='/bin/bash')
        proc.wait(timeout=timeout)
        returncode = proc.returncode

    except subprocess.TimeoutExpired:
        raise pe.AppTimeout("[{}] App exceeded walltime: {}".format(func_name, timeout))

    except Exception as e:
        raise pe.AppException("[{}] App caught exception: {}".format(func_name, proc.returncode), e)

    if returncode != 0:
        raise pe.AppFailure("[{}] App failed with exit code: {}".format(func_name, proc.returncode), proc.returncode)

    # TODO : Add support for globs here

    missing = []
    for outputfile in kwargs.get('outputs', []):
        fpath = outputfile
        if type(outputfile) != str:
            fpath = outputfile.filepath

        if not os.path.exists(fpath):
            missing.extend([outputfile])

    if missing:
        raise pe.MissingOutputs("[{}] Missing outputs".format(func_name), missing)

    return returncode


class BashApp(AppBase):

    def __init__(self, func, data_flow_kernel: Optional[DataFlowKernel] = None, walltime: int =60, cache: bool=False, executors='all') -> None:
        super().__init__(func, data_flow_kernel=data_flow_kernel, walltime=60, executors=executors, cache=cache)
        self.kwargs = {}

        # We duplicate the extraction of parameter defaults
        # to self.kwargs to ensure availability at point of
        # command string format. Refer: #349
        sig = signature(func)

        for s in sig.parameters:
            if sig.parameters[s].default != Parameter.empty:
                self.kwargs[s] = sig.parameters[s].default

    def __call__(self, *args, **kwargs):
        """Handle the call to a Bash app.

        Args:
             - Arbitrary

        Kwargs:
             - Arbitrary

        Returns:
                   App_fut

        """
        # Update kwargs in the app definition with ones passed in at calltime
        self.kwargs.update(kwargs)

        if self.data_flow_kernel is None:
            dfk = DataFlowKernelLoader.dfk()
        else:
            dfk = self.data_flow_kernel

        app_fut = dfk.submit(wrap_error(update_wrapper(remote_side_bash_executor, self.func)),
                             self.func, *args,
                             executors=self.executors,
                             fn_hash=self.func_hash,
                             cache=self.cache,
                             **self.kwargs)

<<<<<<< HEAD
        out_futs = [DataFuture(app_fut, o, tid=app_fut.tid)
                    for o in kwargs.get('outputs', [])]  # type: List[Future[Any]]
        app_fut._outputs = out_futs

=======
>>>>>>> 75291348
        return app_fut<|MERGE_RESOLUTION|>--- conflicted
+++ resolved
@@ -167,11 +167,4 @@
                              cache=self.cache,
                              **self.kwargs)
 
-<<<<<<< HEAD
-        out_futs = [DataFuture(app_fut, o, tid=app_fut.tid)
-                    for o in kwargs.get('outputs', [])]  # type: List[Future[Any]]
-        app_fut._outputs = out_futs
-
-=======
->>>>>>> 75291348
         return app_fut