from parsl.serialize.concretes import *  # noqa: F403,F401
from parsl.serialize.base import METHODS_MAP_DATA, METHODS_MAP_CODE, SerializerBase
import logging

from typing import Any, Dict, List, Tuple, Union

logger = logging.getLogger(__name__)


class ParslSerializer(object):
    """ ParslSerializer gives you one interface to multiple serialization libraries
    """
    __singleton_instance = None

    def __new__(cls) -> "ParslSerializer":  # quotes on type here because we haven't finished definining ParslSerializer yet, I think
        """ Make ParslSerializer a singleton using the fact that there's only one instance
        of a class variable
        """
        if ParslSerializer.__singleton_instance is None:
            ParslSerializer.__singleton_instance = object.__new__(cls)
        return ParslSerializer.__singleton_instance

    def __init__(self) -> None:
        """ Instantiate the appropriate classes
        """
        headers = list(METHODS_MAP_CODE.keys()) + list(METHODS_MAP_DATA.keys())
        self.header_size = len(headers[0])

        self.methods_for_code = {}
        self.methods_for_data = {}

        for key in METHODS_MAP_CODE:
            self.methods_for_code[key] = METHODS_MAP_CODE[key]()
            self.methods_for_code[key].enable_caching(maxsize=128)

        for key in METHODS_MAP_DATA:
            self.methods_for_data[key] = METHODS_MAP_DATA[key]()

    def _list_methods(self) -> Tuple[Dict[bytes, SerializerBase], Dict[bytes, SerializerBase]]:
        return self.methods_for_code, self.methods_for_data

    def pack_apply_message(self, func: Any, args: Any, kwargs: Any, buffer_threshold: int = int(1e6)) -> bytes:
        """Serialize and pack function and parameters

        Parameters
        ----------

        func: Function
            A function to ship

        args: Tuple/list of objects
            positional parameters as a list

        kwargs: Dict
            Dict containing named parameters

        buffer_threshold: Ignored
            Limits buffer to specified size in bytes. Default is 1e6 bytes.
        """
        b_func = self.serialize(func, buffer_threshold=buffer_threshold)
        b_args = self.serialize(args, buffer_threshold=buffer_threshold)
        b_kwargs = self.serialize(kwargs, buffer_threshold=buffer_threshold)
        packed_buffer = self.pack_buffers([b_func, b_args, b_kwargs])
        return packed_buffer

    def unpack_apply_message(self, packed_buffer: bytes, user_ns: Any = None, copy: Any = False) -> List[Any]:
        """ Unpack and deserialize function and parameters

        """
        return [self.deserialize(buf) for buf in self.unpack_buffers(packed_buffer)]

    def serialize(self, obj: Any, buffer_threshold: int = int(1e6)) -> bytes:
        """ Try available serialization methods one at a time

        Individual serialization methods might raise a TypeError (eg. if objects are non serializable)
        This method will raise the exception from the last method that was tried, if all methods fail.
        """
        result: Union[bytes, Exception]
        if callable(obj):
            for method in self.methods_for_code.values():
                try:
                    result = method.serialize(obj)
                    # We attempt a deserialization to make sure both work.
                    method.deserialize(result)
                except Exception as e:
<<<<<<< HEAD
                    logger.exception(f"Serialization method: {method} did not work")
                    result = e
=======
                    last_exception = e
>>>>>>> f7d0a2c5
                    continue
                else:
                    break
        else:
            for method in self.methods_for_data.values():
                try:
                    result = method.serialize(obj)
                except Exception as e:
<<<<<<< HEAD
                    logger.exception(f"Serialization method {method} did not work")
                    result = e
=======
                    last_exception = e
>>>>>>> f7d0a2c5
                    continue
                else:
                    break

        if isinstance(result, BaseException):
            raise result
        else:
            if len(result) > buffer_threshold:
                raise TypeError(f"Serialized object is too large and exceeds buffer threshold of {buffer_threshold} bytes")
            return result

    def deserialize(self, payload: bytes) -> Any:
        """
        Parameters
        ----------
        payload : str
           Payload object to be deserialized

        """
        header = payload[0:self.header_size]
        if header in self.methods_for_code:
            result = self.methods_for_code[header].deserialize(payload)
        elif header in self.methods_for_data:
            result = self.methods_for_data[header].deserialize(payload)
        else:
            raise TypeError("Invalid header: {!r} in data payload. Buffer is either corrupt or not created by ParslSerializer".format(header))

        return result

    def pack_buffers(self, buffers: List[bytes]) -> bytes:
        """
        Parameters
        ----------
        buffers : list of \n terminated strings
        """
        packed = b''
        for buf in buffers:
            s_length = bytes(str(len(buf)) + '\n', 'utf-8')
            packed += s_length + buf

        return packed

    def unpack_buffers(self, packed_buffer: bytes) -> List[bytes]:
        """
        Parameters
        ----------
        packed_buffers : packed buffer as string
        """
        unpacked = []
        while packed_buffer:
            s_length, buf = packed_buffer.split(b'\n', 1)
            i_length = int(s_length.decode('utf-8'))
            current, packed_buffer = buf[:i_length], buf[i_length:]
            unpacked.extend([current])

        return unpacked

    def unpack_and_deserialize(self, packed_buffer: bytes) -> List[Any]:
        """ Unpacks a packed buffer and returns the deserialized contents
        Parameters
        ----------
        packed_buffers : packed buffer as string
        """
        unpacked = []
        while packed_buffer:
            s_length, buf = packed_buffer.split(b'\n', 1)
            i_length = int(s_length.decode('utf-8'))
            current, packed_buffer = buf[:i_length], buf[i_length:]
            deserialized = self.deserialize(current)
            unpacked.extend([deserialized])

        assert len(unpacked) == 3, "Unpack expects 3 buffers, got {}".format(len(unpacked))

        return unpacked<|MERGE_RESOLUTION|>--- conflicted
+++ resolved
@@ -83,12 +83,7 @@
                     # We attempt a deserialization to make sure both work.
                     method.deserialize(result)
                 except Exception as e:
-<<<<<<< HEAD
-                    logger.exception(f"Serialization method: {method} did not work")
                     result = e
-=======
-                    last_exception = e
->>>>>>> f7d0a2c5
                     continue
                 else:
                     break
@@ -97,12 +92,7 @@
                 try:
                     result = method.serialize(obj)
                 except Exception as e:
-<<<<<<< HEAD
-                    logger.exception(f"Serialization method {method} did not work")
                     result = e
-=======
-                    last_exception = e
->>>>>>> f7d0a2c5
                     continue
                 else:
                     break
