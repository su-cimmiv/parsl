class ExecutionProviderException(Exception):
    """ Base class for all exceptions
    Only to be invoked when only a more specific error is not available.

    """
    pass


class OptionalModuleMissing(ExecutionProviderException):
    ''' Error raised a required module is missing for a optional/extra provider
    '''

    def __init__(self, module_names, reason):
        self.module_names = module_names
        self.reason = reason

    def __repr__(self):
        return "Unable to Initialize provider.Missing:{0},  Reason:{1}".format(
            self.module_names, self.reason
        )


class ChannelRequired(ExecutionProviderException):
    ''' Execution provider requires a channel.
    '''

    def __init__(self, provider, reason):
        self.provider = provider
        self.reason = reason

    def __repr__(self):
        return "Unable to Initialize provider.Provider:{0}, Reason:{1}".format(
            self.provider, self.reason
        )


class ScaleOutFailed(ExecutionProviderException):
    ''' Generic catch. Scale out failed in the submit phase on the provider side
    '''

    def __init__(self, provider, reason):
        self.provider = provider
        self.reason = reason

    def __str__(self):
        return "Unable to scale out {} provider: {}".format(self.provider, self.reason)


class SchedulerMissingArgs(ExecutionProviderException):
    ''' Error raised when the template used to compose the submit script to the local resource manager is missing required arguments
    '''

    def __init__(self, missing_keywords, sitename):
        self.missing_keywords = missing_keywords
        self.sitename = sitename

    def __repr__(self):
        return "SchedulerMissingArgs: Pool:{0} Arg:{1}".format(self.sitename, self.missing_keywords)


class ScriptPathError(ExecutionProviderException):
    ''' Error raised when the template used to compose the submit script to the local resource manager is missing required arguments
    '''

    def __init__(self, script_path, reason):
        self.script_path = script_path
        self.reason = reason

    def __repr__(self):
        return "Unable to write submit script:{0} Reason:{1}".format(self.script_path, self.reason)


class SubmitException(ExecutionProviderException):
    '''Raised by the submit() method of a provider if there is an error in launching a task.
    '''

    def __init__(self, task_name, message, stdout=None, stderr=None):
        self.task_name = task_name
        self.message = message
        self.stdout = stdout
        self.stderr = stderr

    def __repr__(self):
        # TODO: make this more user-friendly
<<<<<<< HEAD
        return "Cannot launch task {0}: {1}; out={2}, err={3}".format(self.task_name, self.message,
                                                                      self.stdout, self.stderr)
=======
        return "Cannot launch task {0}: {1}; stdout={2}, stderr={3}".format(self.task_name,
                                                                            self.message,
                                                                            self.stdout,
                                                                            self.stderr)
>>>>>>> c0bfce15
<|MERGE_RESOLUTION|>--- conflicted
+++ resolved
@@ -82,12 +82,7 @@
 
     def __repr__(self):
         # TODO: make this more user-friendly
-<<<<<<< HEAD
-        return "Cannot launch task {0}: {1}; out={2}, err={3}".format(self.task_name, self.message,
-                                                                      self.stdout, self.stderr)
-=======
         return "Cannot launch task {0}: {1}; stdout={2}, stderr={3}".format(self.task_name,
                                                                             self.message,
                                                                             self.stdout,
-                                                                            self.stderr)
->>>>>>> c0bfce15
+                                                                            self.stderr)