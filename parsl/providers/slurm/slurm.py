--- conflicted
+++ resolved
@@ -133,15 +133,9 @@
         '''
         job_id_list = ','.join(self.resources.keys())
         cmd = "squeue --job {0}".format(job_id_list)
-<<<<<<< HEAD
-        logger.debug("Right before sqeueue")
-        retcode, stdout, stderr = self.execute_wait(cmd)
-        logger.debug("Right after sqeueue")
-=======
         logger.debug("Executing sqeueue")
         retcode, stdout, stderr = self.execute_wait(cmd)
         logger.debug("sqeueue returned")
->>>>>>> 7f2360b2
 
         # Execute_wait failed. Do no update
         if retcode != 0:
