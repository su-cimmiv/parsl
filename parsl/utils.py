import inspect
import logging
import os
import shlex
import subprocess
import threading
import time
from contextlib import contextmanager
from functools import wraps

from typing import List

import parsl
from parsl.version import VERSION

logger = logging.getLogger(__name__)


def get_version() -> str:
    version = parsl.__version__
    work_tree = os.path.dirname(os.path.dirname(__file__))
    git_dir = os.path.join(work_tree, '.git')
    if os.path.exists(git_dir):
        env = {'GIT_WORK_TREE': work_tree, 'GIT_DIR': git_dir}
        try:
            cmd = shlex.split('git rev-parse --short HEAD')
            head = subprocess.check_output(cmd, env=env).strip().decode('utf-8')
            diff = subprocess.check_output(shlex.split('git diff HEAD'), env=env)
            status = 'dirty' if diff else 'clean'
            version = '{v}-{head}-{status}'.format(v=VERSION, head=head, status=status)
        except Exception:
            pass

    return version


def get_all_checkpoints(rundir: str ="runinfo") -> List[str]:
    """Finds the checkpoints from all last runs.

    Note that checkpoints are incremental, and this helper will not find
    previous checkpoints from earlier than the most recent run. It probably
    should be made to do so.

    Kwargs:
       - rundir(str) : Path to the runinfo directory

    Returns:
       - a list suitable for the checkpointFiles parameter of DataFlowKernel
         constructor

    """

    if(not os.path.isdir(rundir)):
        return []

    dirs = sorted(os.listdir(rundir))

    checkpoints = []

    for runid in dirs:

        checkpoint = os.path.abspath('{}/{}/checkpoint'.format(rundir, runid))

        if os.path.isdir(checkpoint):
            checkpoints.append(checkpoint)

    return checkpoints


def get_last_checkpoint(rundir: str ="runinfo") -> List[str]:
    """Finds the checkpoint from the last run, if one exists.

    Note that checkpoints are incremental, and this helper will not find
    previous checkpoints from earlier than the most recent run. It probably
    should be made to do so.

    Kwargs:
       - rundir(str) : Path to the runinfo directory

    Returns:
     - a list suitable for checkpointFiles parameter of DataFlowKernel
       constructor, with 0 or 1 elements

    """
    if not os.path.isdir(rundir):
        return []

    dirs = sorted(os.listdir(rundir))

    if len(dirs) == 0:
        return []

    last_runid = dirs[-1]
    last_checkpoint = os.path.abspath('{}/{}/checkpoint'.format(rundir, last_runid))

    if(not(os.path.isdir(last_checkpoint))):
        return []

    return [last_checkpoint]


<<<<<<< HEAD
=======
def get_std_fname_mode(fdname, stdfspec):
    import parsl.app.errors as pe
    if stdfspec is None:
        return None, None
    elif isinstance(stdfspec, str):
        fname = stdfspec
        mode = 'a+'
    elif isinstance(stdfspec, tuple):
        if len(stdfspec) != 2:
            raise pe.BadStdStreamFile("std descriptor %s has incorrect tuple length %s" % (fdname, len(stdfspec)), TypeError('Bad Tuple Length'))
        fname, mode = stdfspec
        if not isinstance(fname, str) or not isinstance(mode, str):
            raise pe.BadStdStreamFile("std descriptor %s has unexpected type %s" % (fdname, str(type(stdfspec))), TypeError('Bad Tuple Type'))
    else:
        raise pe.BadStdStreamFile("std descriptor %s has unexpected type %s" % (fdname, str(type(stdfspec))), TypeError('Bad Tuple Type'))
    return fname, mode


def timeout(seconds=None):
    def decorator(func, *args, **kwargs):
        @wraps(func)
        def wrapper(*args, **kwargs):
            t = threading.Thread(target=func, args=args, kwargs=kwargs, name="Timeout-Decorator")
            t.start()
            result = t.join(seconds)
            if t.is_alive():
                raise RuntimeError('timed out in {}'.format(func))
            return result
        return wrapper
    return decorator


>>>>>>> 1b8a6d4a
@contextmanager
def wait_for_file(path, seconds=10):
    for i in range(0, int(seconds * 100)):
        time.sleep(seconds / 100.)
        if os.path.exists(path):
            break
    yield


@contextmanager
def time_limited_open(path, mode, seconds=1):
    with wait_for_file(path, seconds):
        logger.debug("wait_for_file yielded")
    f = open(path, mode)
    yield f
    f.close()


def wtime_to_minutes(time_string):
    ''' wtime_to_minutes

    Convert standard wallclock time string to minutes.

    Args:
        - Time_string in HH:MM:SS format

    Returns:
        (int) minutes

    '''
    hours, mins, seconds = time_string.split(':')
    total_mins = int(hours) * 60 + int(mins)
    if total_mins < 1:
        logger.warning("Time string '{}' parsed to {} minutes, less than 1".format(time_string, total_mins))
    return total_mins


class RepresentationMixin(object):
    """A mixin class for adding a __repr__ method.

    The __repr__ method will return a string equivalent to the code used to instantiate
    the child class, with any defaults included explicitly. The __max_width__ class variable
    controls the maximum width of the representation string. If this width is exceeded,
    the representation string will be split up, with one argument or keyword argument per line.

    Any arguments or keyword arguments in the constructor must be defined as attributes, or
    an AttributeError will be raised.

    Examples
    --------
    >>> from parsl.utils import RepresentationMixin
    >>> class Foo(RepresentationMixin):
            def __init__(self, first, second, third='three', fourth='fourth'):
                self.first = first
                self.second = second
                self.third = third
                self.fourth = fourth
    >>> bar = Foo(1, 'two', fourth='baz')
    >>> bar
    Foo(1, 'two', third='three', fourth='baz')
    """
    __max_width__ = 80

    def __repr__(self):
        init = self.__init__

        # This test looks for a single layer of wrapping performed by
        # functools.update_wrapper, commonly used in decorators. This will
        # allow RepresentationMixin to see through a single such decorator
        # applied to the __init__ method of a class, and find the underlying
        # arguments. It will not see through multiple layers of such
        # decorators, or cope with other decorators which do not use
        # functools.update_wrapper.

        if hasattr(init, '__wrapped__'):
            init = init.__wrapped__

        argspec = inspect.getfullargspec(init)
        if len(argspec.args) > 1 and argspec.defaults is not None:
            defaults = dict(zip(reversed(argspec.args), reversed(argspec.defaults)))
        else:
            defaults = {}

        for arg in argspec.args[1:]:
            if not hasattr(self, arg):
                template = 'class {} uses {} in the constructor, but does not define it as an attribute'
                raise AttributeError(template.format(self.__class__.__name__, arg))

        if len(defaults) != 0:
            args = [getattr(self, a) for a in argspec.args[1:-len(defaults)]]
        else:
            args = [getattr(self, a) for a in argspec.args[1:]]
        kwargs = {key: getattr(self, key) for key in defaults}

        def assemble_multiline(args, kwargs):
            def indent(text):
                lines = text.splitlines()
                if len(lines) <= 1:
                    return text
                return "\n".join("    " + l for l in lines).strip()
            args = ["\n    {},".format(indent(repr(a))) for a in args]
            kwargs = ["\n    {}={}".format(k, indent(repr(v)))
                      for k, v in sorted(kwargs.items())]

            info = "".join(args) + ", ".join(kwargs)
            return self.__class__.__name__ + "({}\n)".format(info)

        def assemble_line(args, kwargs):
            kwargs = ['{}={}'.format(k, repr(v)) for k, v in sorted(kwargs.items())]

            info = ", ".join([repr(a) for a in args] + kwargs)
            return self.__class__.__name__ + "({})".format(info)

        if len(assemble_line(args, kwargs)) <= self.__class__.__max_width__:
            return assemble_line(args, kwargs)
        else:
            return assemble_multiline(args, kwargs)<|MERGE_RESOLUTION|>--- conflicted
+++ resolved
@@ -99,8 +99,6 @@
     return [last_checkpoint]
 
 
-<<<<<<< HEAD
-=======
 def get_std_fname_mode(fdname, stdfspec):
     import parsl.app.errors as pe
     if stdfspec is None:
@@ -119,21 +117,6 @@
     return fname, mode
 
 
-def timeout(seconds=None):
-    def decorator(func, *args, **kwargs):
-        @wraps(func)
-        def wrapper(*args, **kwargs):
-            t = threading.Thread(target=func, args=args, kwargs=kwargs, name="Timeout-Decorator")
-            t.start()
-            result = t.join(seconds)
-            if t.is_alive():
-                raise RuntimeError('timed out in {}'.format(func))
-            return result
-        return wrapper
-    return decorator
-
-
->>>>>>> 1b8a6d4a
 @contextmanager
 def wait_for_file(path, seconds=10):
     for i in range(0, int(seconds * 100)):
