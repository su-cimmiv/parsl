--- conflicted
+++ resolved
@@ -13,20 +13,16 @@
 
 
 class StatusHandlingExecutor(ParslExecutor):
-    def __init__(self, provider):
+    def __init__(self, provider: ExecutionProvider):
         super().__init__()
-        self._provider = provider  # type: ExecutionProvider
+        self._provider = provider
         # errors can happen during the sumbit call to the provider; this is used
         # to keep track of such errors so that they can be handled in one place
         # together with errors reported by status()
         self._simulated_status = {}
         self._executor_bad_state = threading.Event()
-<<<<<<< HEAD
         self._executor_exception = None  # type: Optional[Exception]
-=======
-        self._executor_exception = None
         self._generated_job_id_counter = 1
->>>>>>> a54b6847
         self._tasks = {}  # type: Dict[object, Future]
 
     def _make_status_dict(self, job_ids: List[Any], status_list: List[JobStatus]) -> Dict[Any, JobStatus]:
@@ -50,10 +46,11 @@
 
     @property
     def status_polling_interval(self):
-        if self._provider is None:
-            return 0
-        else:
-            return self._provider.status_polling_interval
+        # this codepath is unreachable because execution provider is always set in init
+        # if self._provider is None:
+        #    return 0
+        # else:
+        return self._provider.status_polling_interval
 
     @abstractmethod
     def _get_job_ids(self) -> List[object]:
@@ -107,7 +104,7 @@
                       status: Dict[Any, JobStatus]) -> bool:
         init_blocks = 3
         if hasattr(self.provider, 'init_blocks'):
-            init_blocks = self.provider.init_blocks  # type: ignore
+            init_blocks = self.provider.init_blocks
         if init_blocks < 1:
             init_blocks = 1
         error_handler.simple_error_handler(self, status, init_blocks)
