import logging
import threading
from itertools import compress
from abc import abstractmethod
from concurrent.futures import Future
from typing import List, Any, Dict, Optional

import parsl  # noqa F401
from parsl.executors.base import ParslExecutor
from parsl.providers.provider_base import JobStatus, ExecutionProvider, JobState

logger = logging.getLogger(__name__)


class StatusHandlingExecutor(ParslExecutor):
    def __init__(self, provider: ExecutionProvider):
        super().__init__()
        self._provider = provider
        # errors can happen during the sumbit call to the provider; this is used
        # to keep track of such errors so that they can be handled in one place
        # together with errors reported by status()
        self._simulated_status = {}  # type: Dict[object, JobStatus]
        self._executor_bad_state = threading.Event()
        self._executor_exception = None  # type: Optional[Exception]
        self._generated_job_id_counter = 1
        self._tasks = {}  # type: Dict[object, Future]

    def _make_status_dict(self, job_ids: List[Any], status_list: List[JobStatus]) -> Dict[Any, JobStatus]:
        """Given a list of job ids and a list of corresponding status strings,
        returns a dictionary mapping each job id to the corresponding status

        :param job_ids: the list of job ids
        :param status_list: the list of job status strings
        :return: the resulting dictionary
        """
        if len(job_ids) != len(status_list):
            raise IndexError("job id list and status string list differ in size")
        d = {}
        for i in range(len(job_ids)):
            d[job_ids[i]] = status_list[i]

        return d

    def _set_provider(self, provider: ExecutionProvider):
        self._provider = provider

    @property
    def status_polling_interval(self):
        # this codepath is unreachable because execution provider is always set in init
        # if self._provider is None:
        #    return 0
        # else:
        return self._provider.status_polling_interval

    @abstractmethod
    def _get_job_ids(self) -> List[object]:
        raise NotImplementedError("Classes inheriting from StatusHandlingExecutor must implement "
                                  "_get_job_ids()")

    def _fail_job_async(self, job_id: Any, message: str):
        """Marks a job that has failed to start but would not otherwise be included in status()
        as failed and report it in status()
        """
        if job_id is None:
            job_id = "failed-block-{}".format(self._generated_job_id_counter)
            self._generated_job_id_counter += 1
        self._simulated_status[job_id] = JobStatus(JobState.FAILED, message)

    def status(self) -> Dict[object, JobStatus]:
        """Return status of all blocks."""

        if self._provider:
            job_ids = list(self._get_job_ids())
            status = self._make_status_dict(job_ids, self._provider.status(job_ids))
        else:
            status = {}
        status.update(self._simulated_status)

        return status

<<<<<<< HEAD
    def create_monitoring_info(self, status: Dict[object, JobStatus], block_id_type: str = 'external') -> List[object]:
        return []

=======
>>>>>>> 7e8e5b79
    def set_bad_state_and_fail_all(self, exception: Exception):
        logger.exception("Exception: {}".format(exception))
        self._executor_exception = exception
        # Set bad state to prevent new tasks from being submitted
        self._executor_bad_state.set()
        # We set all current tasks to this exception to make sure that
        # this is raised in the main context.
        for task in self._tasks:
            self._tasks[task].set_exception(Exception(str(self._executor_exception)))

    @property
    def bad_state_is_set(self):
        return self._executor_bad_state.is_set()

    @property
    def executor_exception(self):
        return self._executor_exception

    @property
    def error_management_enabled(self):
        return True

    def handle_errors(self, error_handler: "parsl.dataflow.job_error_handler.JobErrorHandler",
                      status: Dict[Any, JobStatus]) -> bool:
        init_blocks = 3
        if hasattr(self.provider, 'init_blocks'):
            init_blocks = self.provider.init_blocks
        if init_blocks < 1:
            init_blocks = 1
        error_handler.simple_error_handler(self, status, init_blocks)
        return True

    @property
    def tasks(self) -> Dict[object, Future]:
        return self._tasks

    @property
    def provider(self):
        return self._provider

    def _filter_scale_in_ids(self, to_kill, killed):
        """ Filter out job id's that were not killed
        """
        assert len(to_kill) == len(killed)
        # Filters first iterable by bool values in second
        return list(compress(to_kill, killed))


class NoStatusHandlingExecutor(ParslExecutor):
    def __init__(self):
        super().__init__()
        self._tasks = {}  # type: Dict[object, Future]

    @property
    def status_polling_interval(self):
        return -1

    @property
    def bad_state_is_set(self):
        return False

    @property
    def error_management_enabled(self):
        return False

    @property
    def executor_exception(self):
        return None

    def set_bad_state_and_fail_all(self, exception: Exception):
        pass

    def status(self):
        return {}

<<<<<<< HEAD
    # does this and the one in StatusHandlingExecutor need to have a create_monitoring_info impl?
    # or leave it to be abstract from the superclass and force it to be implemented by subclasses?
    def create_monitoring_info(self, status: Dict[object, JobStatus], block_id_type: str = 'external') -> List[object]:
        return []

=======
>>>>>>> 7e8e5b79
    def handle_errors(self, error_handler: "parsl.dataflow.job_error_handler.JobErrorHandler",
                      status: Dict[Any, JobStatus]) -> bool:
        return False

    @property
    def tasks(self) -> Dict[object, Future]:
        return self._tasks

    # this property seems to be unimplemented and unused
    # @property
    # def provider(self):
    #    return self._provider<|MERGE_RESOLUTION|>--- conflicted
+++ resolved
@@ -78,12 +78,6 @@
 
         return status
 
-<<<<<<< HEAD
-    def create_monitoring_info(self, status: Dict[object, JobStatus], block_id_type: str = 'external') -> List[object]:
-        return []
-
-=======
->>>>>>> 7e8e5b79
     def set_bad_state_and_fail_all(self, exception: Exception):
         logger.exception("Exception: {}".format(exception))
         self._executor_exception = exception
@@ -159,14 +153,6 @@
     def status(self):
         return {}
 
-<<<<<<< HEAD
-    # does this and the one in StatusHandlingExecutor need to have a create_monitoring_info impl?
-    # or leave it to be abstract from the superclass and force it to be implemented by subclasses?
-    def create_monitoring_info(self, status: Dict[object, JobStatus], block_id_type: str = 'external') -> List[object]:
-        return []
-
-=======
->>>>>>> 7e8e5b79
     def handle_errors(self, error_handler: "parsl.dataflow.job_error_handler.JobErrorHandler",
                       status: Dict[Any, JobStatus]) -> bool:
         return False
