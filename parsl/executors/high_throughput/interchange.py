#!/usr/bin/env python
import argparse
import zmq
import os
import sys
import platform
import random
import time
import datetime
import pickle
import logging
import queue
import threading
import json

from typing import Any, Dict

from parsl.version import VERSION as PARSL_VERSION
from ipyparallel.serialize import serialize_object

from parsl.app.errors import RemoteExceptionWrapper
from parsl.monitoring.message_type import MessageType


LOOP_SLOWDOWN = 0.0  # in seconds
HEARTBEAT_CODE = (2 ** 32) - 1
PKL_HEARTBEAT_CODE = pickle.dumps((2 ** 32) - 1)


class ShutdownRequest(Exception):
    ''' Exception raised when any async component receives a ShutdownRequest
    '''
    def __init__(self):
        self.tstamp = time.time()

    def __repr__(self):
        return "Shutdown request received at {}".format(self.tstamp)

    def __str__(self):
        return self.__repr__()


class ManagerLost(Exception):
    ''' Task lost due to manager loss. Manager is considered lost when multiple heartbeats
    have been missed.
    '''
    def __init__(self, manager_id, hostname):
        self.manager_id = manager_id
        self.tstamp = time.time()
        self.hostname = hostname

    def __repr__(self):
        return "Task failure due to loss of manager {} on host {}".format(self.manager_id.decode(), self.hostname)

    def __str__(self):
        return self.__repr__()


class BadRegistration(Exception):
    ''' A new Manager tried to join the executor with a BadRegistration message
    '''
    def __init__(self, worker_id, critical=False):
        self.worker_id = worker_id
        self.tstamp = time.time()
        self.handled = "critical" if critical else "suppressed"

    def __repr__(self):
        return "Manager {} attempted to register with a bad registration message. Caused a {} failure".format(
            self.worker_id,
            self.handled)

    def __str__(self):
        return self.__repr__()


class VersionMismatch(Exception):
    ''' Manager and Interchange versions do not match
    '''
    def __init__(self, interchange_version, manager_version):
        self.interchange_version = interchange_version
        self.manager_version = manager_version

    def __repr__(self):
        return "Manager version info {} does not match interchange version info {}, causing a critical failure".format(
            self.interchange_version,
            self.manager_version)

    def __str__(self):
        return self.__repr__()


class Interchange(object):
    """ Interchange is a task orchestrator for distributed systems.

    1. Asynchronously queue large volume of tasks (>100K)
    2. Allow for workers to join and leave the union
    3. Detect workers that have failed using heartbeats
    4. Service single and batch requests from workers
    5. Be aware of requests worker resource capacity,
       eg. schedule only jobs that fit into walltime.

    TODO: We most likely need a PUB channel to send out global commands, like shutdown
    """
    def __init__(self,
                 client_address="127.0.0.1",
                 interchange_address="127.0.0.1",
                 hub_address=None,
                 client_ports=(50055, 50056, 50057),
                 worker_ports=None,
                 worker_port_range=(54000, 55000),
                 hub_port=None,
                 heartbeat_threshold=60,
                 logdir=".",
                 logging_level=logging.INFO,
                 poll_period=10,
             ):
        """
        Parameters
        ----------
        client_address : str
             The ip address at which the parsl client can be reached. Default: "127.0.0.1"

        interchange_address : str
             The ip address at which the workers will be able to reach the Interchange. Default: "127.0.0.1"

        hub_address : str
             The ip address at which the interchange can send info about managers to when monitoring is enabled.
             This is passed via dfk and executor automatically. Default: None (meaning monitoring disabled)

        client_ports : triple(int, int, int)
             The ports at which the client can be reached

        worker_ports : tuple(int, int)
             The specific two ports at which workers will connect to the Interchange. Default: None

        worker_port_range : tuple(int, int)
             The interchange picks ports at random from the range which will be used by workers.
             This is overridden when the worker_ports option is set. Defauls: (54000, 55000)

        hub_port : str
             The port at which the interchange can send info about managers to when monitoring is enabled.
             This is passed via dfk and executor automatically. Default: None (meaning monitoring disabled)

        heartbeat_threshold : int
             Number of seconds since the last heartbeat after which worker is considered lost.

        logdir : str
             Parsl log directory paths. Logs and temp files go here. Default: '.'

        logging_level : int
             Logging level as defined in the logging module. Default: logging.INFO (20)

        poll_period : int
             The main thread polling period, in milliseconds. Default: 10ms

        """
        self.logdir = logdir
        os.makedirs(self.logdir, exist_ok=True)

        start_file_logger("{}/interchange.log".format(self.logdir), level=logging_level)
        logger.debug("Initializing Interchange process")

        self.client_address = client_address
        self.interchange_address = interchange_address
        self.poll_period = poll_period

        logger.info("Attempting connection to client at {} on ports: {},{},{}".format(
            client_address, client_ports[0], client_ports[1], client_ports[2]))
        self.context = zmq.Context()
        self.task_incoming = self.context.socket(zmq.DEALER)
        self.task_incoming.set_hwm(0)
        self.task_incoming.RCVTIMEO = 10  # in milliseconds
        self.task_incoming.connect("tcp://{}:{}".format(client_address, client_ports[0]))
        self.results_outgoing = self.context.socket(zmq.DEALER)
        self.results_outgoing.set_hwm(0)
        self.results_outgoing.connect("tcp://{}:{}".format(client_address, client_ports[1]))

        self.command_channel = self.context.socket(zmq.REP)
        self.command_channel.RCVTIMEO = 1000  # in milliseconds
        self.command_channel.connect("tcp://{}:{}".format(client_address, client_ports[2]))
        logger.info("Connected to client")

        self.monitoring_enabled = False
        if hub_address and hub_port:
            self.hub_channel = self.context.socket(zmq.DEALER)
            self.hub_channel.set_hwm(0)
            self.hub_channel.connect("tcp://{}:{}".format(hub_address, hub_port))
            self.monitoring_enabled = True
            logger.info("Monitoring enabled and connected to hub")

        self.pending_task_queue = queue.Queue(maxsize=10 ** 6)  # type: queue.Queue[Any]

        self.worker_ports = worker_ports
        self.worker_port_range = worker_port_range

        self.task_outgoing = self.context.socket(zmq.ROUTER)
        self.task_outgoing.set_hwm(0)
        self.results_incoming = self.context.socket(zmq.ROUTER)
        self.results_incoming.set_hwm(0)

        if self.worker_ports:
            self.worker_task_port = self.worker_ports[0]
            self.worker_result_port = self.worker_ports[1]

            self.task_outgoing.bind("tcp://*:{}".format(self.worker_task_port))
            self.results_incoming.bind("tcp://*:{}".format(self.worker_result_port))

        else:
            self.worker_task_port = self.task_outgoing.bind_to_random_port('tcp://*',
                                                                           min_port=worker_port_range[0],
                                                                           max_port=worker_port_range[1], max_tries=100)
            self.worker_result_port = self.results_incoming.bind_to_random_port('tcp://*',
                                                                                min_port=worker_port_range[0],
                                                                                max_port=worker_port_range[1], max_tries=100)

        logger.info("Bound to ports {},{} for incoming worker connections".format(
            self.worker_task_port, self.worker_result_port))

        # this could be tightened up plenty
        self._ready_manager_queue = {}  # type: Dict[str, Any]

        self.heartbeat_threshold = heartbeat_threshold

        self.current_platform = {'parsl_v': PARSL_VERSION,
                                 'python_v': "{}.{}.{}".format(sys.version_info.major,
                                                               sys.version_info.minor,
                                                               sys.version_info.micro),
                                 'os': platform.system(),
                                 'hostname': platform.node(),
                                 'dir': os.getcwd()}

        logger.info("Platform info: {}".format(self.current_platform))

    def get_tasks(self, count):
        """ Obtains a batch of tasks from the internal pending_task_queue

        Parameters
        ----------
        count: int
            Count of tasks to get from the queue

        Returns
        -------
        List of upto count tasks. May return fewer than count down to an empty list
            eg. [{'task_id':<x>, 'buffer':<buf>} ... ]
        """
        tasks = []
        for i in range(0, count):
            try:
                x = self.pending_task_queue.get(block=False)
            except queue.Empty:
                break
            else:
                tasks.append(x)

        return tasks

    def migrate_tasks_to_internal(self, kill_event):
        """Pull tasks from the incoming tasks 0mq pipe onto the internal
        pending task queue

        Parameters:
        -----------
        kill_event : threading.Event
              Event to let the thread know when it is time to die.
        """
        logger.info("[TASK_PULL_THREAD] Starting")
        task_counter = 0
        poller = zmq.Poller()
        poller.register(self.task_incoming, zmq.POLLIN)

        while not kill_event.is_set():
            try:
                msg = self.task_incoming.recv_pyobj()
            except zmq.Again:
                # We just timed out while attempting to receive
                logger.debug("[TASK_PULL_THREAD] {} tasks in internal queue".format(self.pending_task_queue.qsize()))
                continue

            if msg == 'STOP':
                kill_event.set()
                break
            else:
                self.pending_task_queue.put(msg)
                task_counter += 1
                logger.debug("[TASK_PULL_THREAD] Fetched task:{}".format(task_counter))

    def _command_server(self, kill_event):
        """ Command server to run async command to the interchange
        """
        logger.debug("[COMMAND] Command Server Starting")
        while not kill_event.is_set():
            try:
                command_req = self.command_channel.recv_pyobj()
                logger.debug("[COMMAND] Received command request: {}".format(command_req))
                if command_req == "OUTSTANDING_C":
                    outstanding = self.pending_task_queue.qsize()
                    for manager in self._ready_manager_queue:
                        outstanding += len(self._ready_manager_queue[manager]['tasks'])
                    reply = outstanding

                elif command_req == "WORKERS":
                    num_workers = 0
                    for manager in self._ready_manager_queue:
                        num_workers += self._ready_manager_queue[manager]['worker_count']
                    reply = num_workers
                elif command_req == "MANAGERS":
                    reply = []
                    for manager in self._ready_manager_queue:
                        resp = {'manager': manager.decode('utf-8'),
                                'block_id': self._ready_manager_queue[manager]['block_id'],
                                'worker_count': self._ready_manager_queue[manager]['worker_count'],
                                'tasks': len(self._ready_manager_queue[manager]['tasks']),
                                'active': self._ready_manager_queue[manager]['active']}
                        reply.append(resp)

                elif command_req.startswith("HOLD_WORKER"):
                    cmd, s_manager = command_req.split(';')
                    manager = s_manager.encode('utf-8')
                    logger.info("[CMD] Received HOLD_WORKER for {}".format(manager))
                    if manager in self._ready_manager_queue:
                        self._ready_manager_queue[manager]['active'] = False
                        reply = True
                    else:
                        reply = False

                elif command_req == "SHUTDOWN":
                    logger.info("[CMD] Received SHUTDOWN command")
                    kill_event.set()
                    reply = True

                else:
                    reply = None

                logger.debug("[COMMAND] Reply: {}".format(reply))
                self.command_channel.send_pyobj(reply)

            except zmq.Again:
                logger.debug("[COMMAND] is alive")
                continue

    def start(self, poll_period=None):
        """ Start the NeedNameQeueu

        Parameters:
        ----------

        TODO: Move task receiving to a thread
        """
        logger.info("Incoming ports bound")

        if poll_period is None:
            poll_period = self.poll_period

        start = time.time()
        count = 0

        self._kill_event = threading.Event()
        self._task_puller_thread = threading.Thread(target=self.migrate_tasks_to_internal,
                                                    args=(self._kill_event,),
                                                    name="Interchange-Task-Puller")
        self._task_puller_thread.start()

        self._command_thread = threading.Thread(target=self._command_server,
                                                args=(self._kill_event,),
                                                name="Interchange-Command")
        self._command_thread.start()

        poller = zmq.Poller()
        # poller.register(self.task_incoming, zmq.POLLIN)
        poller.register(self.task_outgoing, zmq.POLLIN)
        poller.register(self.results_incoming, zmq.POLLIN)

        # These are managers which we should examine in an iteration
        # for scheduling a job (or maybe any other attention?).
        # Anything altering the state of the manager should add it
        # onto this list.
        interesting_managers = set()

        while not self._kill_event.is_set():
            self.socks = dict(poller.poll(timeout=poll_period))

            # Listen for requests for work
            if self.task_outgoing in self.socks and self.socks[self.task_outgoing] == zmq.POLLIN:
                logger.debug("[MAIN] starting task_outgoing section")
                message = self.task_outgoing.recv_multipart()
                manager = message[0]

                if manager not in self._ready_manager_queue:
                    reg_flag = False

                    try:
                        msg = json.loads(message[1].decode('utf-8'))
                        msg['reg_time'] = datetime.datetime.strptime(msg['reg_time'], "%Y-%m-%d %H:%M:%S")
                        reg_flag = True
                    except Exception:
                        logger.warning("[MAIN] Got Exception reading registration message from manager: {}".format(
                            manager), exc_info=True)
                        logger.debug("[MAIN] Message :\n{}\n".format(message[0]))
                    else:
                        # We set up an entry only if registration works correctly
                        self._ready_manager_queue[manager] = {'last': time.time(),
                                                              'free_capacity': 0,
                                                              'block_id': None,
                                                              'max_capacity': 0,
                                                              'worker_count': 0,
                                                              'active': True,
                                                              'tasks': []}
                    if reg_flag is True:
                        interesting_managers.add(manager)
                        logger.info("[MAIN] Adding manager: {} to ready queue".format(manager))
                        self._ready_manager_queue[manager].update(msg)
                        logger.info("[MAIN] Registration info for manager {}: {}".format(manager, msg))
                        if self.monitoring_enabled:
                            logger.info("Sending message {} to hub".format(self._ready_manager_queue[manager]))
                            self.hub_channel.send_pyobj((MessageType.NODE_INFO, self._ready_manager_queue[manager]))

                        if (msg['python_v'].rsplit(".", 1)[0] != self.current_platform['python_v'].rsplit(".", 1)[0] or
                            msg['parsl_v'] != self.current_platform['parsl_v']):
                            logger.warning("[MAIN] Manager {} has incompatible version info with the interchange".format(manager))
                            logger.debug("Setting kill event")
                            self._kill_event.set()
                            e = VersionMismatch("py.v={} parsl.v={}".format(self.current_platform['python_v'].rsplit(".", 1)[0],
                                                                            self.current_platform['parsl_v']),
                                                "py.v={} parsl.v={}".format(msg['python_v'].rsplit(".", 1)[0],
                                                                            msg['parsl_v'])
                            )
                            result_package = {'task_id': -1, 'exception': serialize_object(e)}
                            pkl_package = pickle.dumps(result_package)
                            self.results_outgoing.send(pkl_package)
                            logger.warning("[MAIN] Sent failure reports, unregistering manager")
                        else:
                            logger.info("[MAIN] Manager {} has compatible Parsl version {}".format(manager, msg['parsl_v']))
                            logger.info("[MAIN] Manager {} has compatible Python version {}".format(manager,
                                                                                                    msg['python_v'].rsplit(".", 1)[0]))
                    else:
                        # Registration has failed.
<<<<<<< HEAD
                        if self.suppress_failure is False:
                            self._kill_event.set()
                            # cannot reuse 'e' variable name for mypy...
                            e2 = BadRegistration(manager, critical=True)
                            result_package = {'task_id': -1, 'exception': serialize_object(e2)}
                            pkl_package = pickle.dumps(result_package)
                            self.results_outgoing.send(pkl_package)
                        else:
                            logger.debug("[MAIN] Suppressing bad registration from manager:{}".format(
                                manager))
=======
                        logger.debug("[MAIN] Suppressing bad registration from manager:{}".format(
                            manager))
>>>>>>> 7f2360b2

                else:
                    tasks_requested = int.from_bytes(message[1], "little")
                    self._ready_manager_queue[manager]['last'] = time.time()
                    if tasks_requested == HEARTBEAT_CODE:
                        logger.debug("[MAIN] Manager {} sent heartbeat".format(manager))
                        self.task_outgoing.send_multipart([manager, b'', PKL_HEARTBEAT_CODE])
                    else:
                        logger.debug("[MAIN] Manager {} requested {} tasks".format(manager, tasks_requested))
                        self._ready_manager_queue[manager]['free_capacity'] = tasks_requested
                        interesting_managers.add(manager)
                logger.debug("[MAIN] leaving task_outgoing section")

            # If we had received any requests, check if there are tasks that could be passed

            logger.debug("Managers count (total/interesting): {}/{}".format(len(self._ready_manager_queue),
                                                                            len(interesting_managers)))

            if interesting_managers and not self.pending_task_queue.empty():
                shuffled_managers = list(interesting_managers)
                random.shuffle(shuffled_managers)

                while shuffled_managers and not self.pending_task_queue.empty():  # cf. the if statement above...
                    manager = shuffled_managers.pop()
                    tasks_inflight = len(self._ready_manager_queue[manager]['tasks'])
                    real_capacity = min(self._ready_manager_queue[manager]['free_capacity'],
                                        self._ready_manager_queue[manager]['max_capacity'] - tasks_inflight)

                    if (real_capacity and self._ready_manager_queue[manager]['active']):
                        tasks = self.get_tasks(real_capacity)
                        if tasks:
                            self.task_outgoing.send_multipart([manager, b'', pickle.dumps(tasks)])
                            task_count = len(tasks)
                            count += task_count
                            tids = [t['task_id'] for t in tasks]
                            self._ready_manager_queue[manager]['free_capacity'] -= task_count
                            self._ready_manager_queue[manager]['tasks'].extend(tids)
                            logger.debug("[MAIN] Sent tasks: {} to manager {}".format(tids, manager))
                            if self._ready_manager_queue[manager]['free_capacity'] > 0:
                                logger.debug("[MAIN] Manager {} has free_capacity {}".format(manager, self._ready_manager_queue[manager]['free_capacity']))
                                # ... so keep it in the interesting_managers list
                            else:
                                logger.debug("[MAIN] Manager {} is now saturated".format(manager))
                                interesting_managers.remove(manager)
                    else:
                        interesting_managers.remove(manager)
                        # logger.debug("Nothing to send to manager {}".format(manager))
                logger.debug("[MAIN] leaving _ready_manager_queue section, with {} managers still interesting".format(len(interesting_managers)))
            else:
                logger.debug("[MAIN] either no interesting managers or no tasks, so skipping manager pass")
            # Receive any results and forward to client
            if self.results_incoming in self.socks and self.socks[self.results_incoming] == zmq.POLLIN:
                logger.debug("[MAIN] entering results_incoming section")
                manager, *b_messages = self.results_incoming.recv_multipart()
                if manager not in self._ready_manager_queue:
                    logger.warning("[MAIN] Received a result from a un-registered manager: {}".format(manager))
                else:
                    logger.debug("[MAIN] Got {} result items in batch".format(len(b_messages)))
                    for b_message in b_messages:
                        r = pickle.loads(b_message)
                        try:
                            self._ready_manager_queue[manager]['tasks'].remove(r['task_id'])
                        except Exception:
                            # If we reach here, there's something very wrong.
                            logger.exception("Ignoring exception removing task_id {} for manager {} with task list {}".format(
                                r['task_id'],
                                manager,
                                self._ready_manager_queue[manager]['tasks']))

                    self.results_outgoing.send_multipart(b_messages)
                    logger.debug("[MAIN] Current tasks: {}".format(self._ready_manager_queue[manager]['tasks']))
                logger.debug("[MAIN] leaving results_incoming section")

            bad_managers = [manager for manager in self._ready_manager_queue if
                            time.time() - self._ready_manager_queue[manager]['last'] > self.heartbeat_threshold]
            for manager in bad_managers:
                logger.debug("[MAIN] Last: {} Current: {}".format(self._ready_manager_queue[manager]['last'], time.time()))
                logger.warning("[MAIN] Too many heartbeats missed for manager {}".format(manager))

                for tid in self._ready_manager_queue[manager]['tasks']:
                    try:
                        raise ManagerLost(manager, self._ready_manager_queue[manager]['hostname'])
                    except Exception:
                        result_package = {'task_id': tid, 'exception': serialize_object(RemoteExceptionWrapper(*sys.exc_info()))}
                        pkl_package = pickle.dumps(result_package)
                        self.results_outgoing.send(pkl_package)
                        logger.warning("[MAIN] Sent failure reports, unregistering manager")
                self._ready_manager_queue.pop(manager, 'None')
                if manager in interesting_managers:
                    interesting_managers.remove(manager)

        delta = time.time() - start
        logger.info("Processed {} tasks in {} seconds".format(count, delta))
        logger.warning("Exiting")


def start_file_logger(filename, name='interchange', level=logging.DEBUG, format_string=None):
    """Add a stream log handler.

    Parameters
    ---------

    filename: string
        Name of the file to write logs to. Required.
    name: string
        Logger name. Default="parsl.executors.interchange"
    level: logging.LEVEL
        Set the logging level. Default=logging.DEBUG
        - format_string (string): Set the format string
    format_string: string
        Format string to use.

    Returns
    -------
        None.
    """
    if format_string is None:
        format_string = "%(asctime)s.%(msecs)03d %(name)s:%(lineno)d [%(levelname)s]  %(message)s"

    global logger
    logger = logging.getLogger(name)
    logger.setLevel(level)
    handler = logging.FileHandler(filename)
    handler.setLevel(level)
    formatter = logging.Formatter(format_string, datefmt='%Y-%m-%d %H:%M:%S')
    handler.setFormatter(formatter)
    logger.addHandler(handler)


def starter(comm_q, *args, **kwargs):
    """Start the interchange process

    The executor is expected to call this function. The args, kwargs match that of the Interchange.__init__
    """
    # logger = multiprocessing.get_logger()
    ic = Interchange(*args, **kwargs)
    comm_q.put((ic.worker_task_port,
                ic.worker_result_port))
    ic.start()


if __name__ == '__main__':

    parser = argparse.ArgumentParser()
    parser.add_argument("-c", "--client_address",
                        help="Client address")
    parser.add_argument("-l", "--logdir", default="parsl_worker_logs",
                        help="Parsl worker log directory")
    parser.add_argument("-t", "--task_url",
                        help="REQUIRED: ZMQ url for receiving tasks")
    parser.add_argument("-r", "--result_url",
                        help="REQUIRED: ZMQ url for posting results")
    parser.add_argument("-p", "--poll_period",
                        help="REQUIRED: poll period used for main thread")
    parser.add_argument("--worker_ports", default=None,
                        help="OPTIONAL, pair of workers ports to listen on, eg --worker_ports=50001,50005")
    parser.add_argument("-d", "--debug", action='store_true',
                        help="Count of apps to launch")

    args = parser.parse_args()

    # Setup logging
    global logger
    format_string = "%(asctime)s %(name)s:%(lineno)d [%(levelname)s]  %(message)s"

    logger = logging.getLogger("interchange")
    logger.setLevel(logging.DEBUG)
    handler = logging.StreamHandler()
    handler.setLevel('DEBUG' if args.debug is True else 'INFO')
    formatter = logging.Formatter(format_string, datefmt='%Y-%m-%d %H:%M:%S')
    handler.setFormatter(formatter)
    logger.addHandler(handler)

    logger.debug("Starting Interchange")

    optionals = {}

    if args.worker_ports:
        optionals['worker_ports'] = [int(i) for i in args.worker_ports.split(',')]

    ic = Interchange(**optionals)
    ic.start()<|MERGE_RESOLUTION|>--- conflicted
+++ resolved
@@ -435,21 +435,8 @@
                                                                                                     msg['python_v'].rsplit(".", 1)[0]))
                     else:
                         # Registration has failed.
-<<<<<<< HEAD
-                        if self.suppress_failure is False:
-                            self._kill_event.set()
-                            # cannot reuse 'e' variable name for mypy...
-                            e2 = BadRegistration(manager, critical=True)
-                            result_package = {'task_id': -1, 'exception': serialize_object(e2)}
-                            pkl_package = pickle.dumps(result_package)
-                            self.results_outgoing.send(pkl_package)
-                        else:
-                            logger.debug("[MAIN] Suppressing bad registration from manager:{}".format(
-                                manager))
-=======
                         logger.debug("[MAIN] Suppressing bad registration from manager:{}".format(
                             manager))
->>>>>>> 7f2360b2
 
                 else:
                     tasks_requested = int.from_bytes(message[1], "little")
