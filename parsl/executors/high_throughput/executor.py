--- conflicted
+++ resolved
@@ -516,11 +516,7 @@
                 logger.debug("[HOLD_BLOCK]: Sending hold to manager: {}".format(manager['manager']))
                 self.hold_worker(manager['manager'])
 
-<<<<<<< HEAD
-    def submit(self, func, *args, **kwargs) -> "Future[Any]":
-=======
-    def submit(self, func, resource_specification, *args, **kwargs):
->>>>>>> a10174fa
+    def submit(self, func, resource_specification, *args, **kwargs) -> "Future[Any]":
         """Submits work to the the outgoing_q.
 
         The outgoing_q is an external process listens on this
