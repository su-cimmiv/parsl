"""HighThroughputExecutor builds on the Swift/T EMEWS architecture to use MPI for fast task distribution
"""

from concurrent.futures import Future
import typeguard
import logging
import threading
import queue
import pickle
import os
from multiprocessing import Process, Queue
from typing import Any, Dict, List, Optional, Tuple, Union

from ipyparallel.serialize import pack_apply_message  # ,unpack_apply_message
from ipyparallel.serialize import deserialize_object  # ,serialize_object

from parsl.app.errors import RemoteExceptionWrapper
from parsl.executors.high_throughput import zmq_pipes
from parsl.executors.high_throughput import interchange
from parsl.executors.errors import *
from parsl.executors.base import ParslExecutor
from parsl.dataflow.error import ConfigurationError
from parsl.providers.provider_base import ExecutionProvider

from parsl.utils import RepresentationMixin
from parsl.providers import LocalProvider

logger = logging.getLogger(__name__)

BUFFER_THRESHOLD = 1024 * 1024
ITEM_THRESHOLD = 1024


class HighThroughputExecutor(ParslExecutor, RepresentationMixin):
    """Executor designed for cluster-scale

    The HighThroughputExecutor system has the following components:
      1. The HighThroughputExecutor instance which is run as part of the Parsl script.
      2. The Interchange which is acts as a load-balancing proxy between workers and Parsl
      3. The multiprocessing based worker pool which coordinates task execution over several
         cores on a node.
      4. ZeroMQ pipes connect the HighThroughputExecutor, Interchange and the process_worker_pool

    Here is a diagram

    .. code:: python


                        |  Data   |  Executor   |  Interchange  | External Process(es)
                        |  Flow   |             |               |
                   Task | Kernel  |             |               |
                 +----->|-------->|------------>|->outgoing_q---|-> process_worker_pool
                 |      |         |             | batching      |    |         |
           Parsl<---Fut-|         |             | load-balancing|  result   exception
                     ^  |         |             | watchdogs     |    |         |
                     |  |         |   Q_mngmnt  |               |    V         V
                     |  |         |    Thread<--|-incoming_q<---|--- +---------+
                     |  |         |      |      |               |
                     |  |         |      |      |               |
                     +----update_fut-----+


    Parameters
    ----------

    provider : :class:`~parsl.providers.provider_base.ExecutionProvider`
       Provider to access computation resources. Can be one of :class:`~parsl.providers.aws.aws.EC2Provider`,
        :class:`~parsl.providers.cobalt.cobalt.Cobalt`,
        :class:`~parsl.providers.condor.condor.Condor`,
        :class:`~parsl.providers.googlecloud.googlecloud.GoogleCloud`,
        :class:`~parsl.providers.gridEngine.gridEngine.GridEngine`,
        :class:`~parsl.providers.jetstream.jetstream.Jetstream`,
        :class:`~parsl.providers.local.local.Local`,
        :class:`~parsl.providers.sge.sge.GridEngine`,
        :class:`~parsl.providers.slurm.slurm.Slurm`, or
        :class:`~parsl.providers.torque.torque.Torque`.

    label : str
        Label for this executor instance.

    launch_cmd : str
        Command line string to launch the process_worker_pool from the provider. The command line string
        will be formatted with appropriate values for the following values (debug, task_url, result_url,
        cores_per_worker, nodes_per_block, heartbeat_period ,heartbeat_threshold, logdir). For eg:
        launch_cmd="process_worker_pool.py {debug} -c {cores_per_worker} --task_url={task_url} --result_url={result_url}"

    address : string
        An address to connect to the main Parsl process which is reachable from the network in which
        workers will be running. This can be either a hostname as returned by `hostname` or an
        IP address. Most login nodes on clusters have several network interfaces available, only
        some of which can be reached from the compute nodes.  Some trial and error might be
        necessary to indentify what addresses are reachable from compute nodes.

    worker_ports : (int, int)
        Specify the ports to be used by workers to connect to Parsl. If this option is specified,
        worker_port_range will not be honored.

    worker_port_range : (int, int)
        Worker ports will be chosen between the two integers provided.

    interchange_address : str | function
        Address (str) at which the interchange will be reachable from compute nodes or an address
        function from parsl.addresses that be executed on the interchange to determine a suitable
        address. Only valid when remote_interchange=True.
        Eg. remote_interchange_address=parsl.addresses.address_by_hostname,
            remote_interchange_address="10.10.10.2"
        Default : "localhost"

    interchange_port_range : (int, int)
        Port range used by Parsl to communicate with the Interchange.

    working_dir : str
        Working dir to be used by the executor.

    worker_debug : Bool
        Enables worker debug logging.

    managed : Bool
        If this executor is managed by the DFK or externally handled.

    cores_per_worker : float
        cores to be assigned to each worker. Oversubscription is possible
        by setting cores_per_worker < 1.0. Default=1

    mem_per_worker : float
        GB of memory required per worker. If this option is specified, the node manager
        will check the available memory at startup and limit the number of workers such that
        the there's sufficient memory for each worker. Default: None

    max_workers : int
        Caps the number of workers launched by the manager. Default: infinity

    prefetch_capacity : int
        Number of tasks that could be prefetched over available worker capacity.
        When there are a few tasks (<100) or when tasks are long running, this option should
        be set to 0 for better load balancing. Default is 0.

    suppress_failure : Bool
        If set, the interchange will suppress failures rather than terminate early. Default: False

    heartbeat_threshold : int
        Seconds since the last message from the counterpart in the communication pair:
        (interchange, manager) after which the counterpart is assumed to be un-available. Default:120s

    heartbeat_period : int
        Number of seconds after which a heartbeat message indicating liveness is sent to the
        counterpart (interchange, manager). Default:30s

    poll_period : int
        Timeout period to be used by the executor components in milliseconds. Increasing poll_periods
        trades performance for cpu efficiency. Default: 10ms

    worker_logdir_root : string
        In case of a remote file system, specify the path to where logs will be kept.
    """

    @typeguard.typechecked
    def __init__(self,
<<<<<<< HEAD
                 label='HighThroughputExecutor',
                 provider=LocalProvider(),
                 launch_cmd=None,
                 address="127.0.0.1",
                 worker_ports=None,
                 worker_port_range=(54000, 55000),
                 interchange_address="localhost",
                 interchange_port_range=(55000, 56000),
                 storage_access=None,
                 working_dir=None,
                 worker_debug=False,
                 cores_per_worker=1.0,
                 max_workers=float('inf'),
                 heartbeat_threshold=120,
                 heartbeat_period=30,
                 suppress_failure=False,
                 managed=True):
=======
                 label: str = 'HighThroughputExecutor',
                 provider: ExecutionProvider = LocalProvider(),
                 launch_cmd: Optional[str] = None,
                 address: str = "127.0.0.1",
                 worker_ports: Optional[Tuple[int, int]] = None,
                 worker_port_range: Optional[Tuple[int, int]] = (54000, 55000),
                 interchange_port_range: Optional[Tuple[int, int]] = (55000, 56000),
                 storage_access: Optional[List[Any]] = None,
                 working_dir: Optional[str] = None,
                 worker_debug: bool = False,
                 cores_per_worker: float = 1.0,
                 mem_per_worker: Optional[float] = None,
                 max_workers: Union[int, float] = float('inf'),
                 prefetch_capacity: int = 0,
                 heartbeat_threshold: int = 120,
                 heartbeat_period: int = 30,
                 poll_period: int = 10,
                 suppress_failure: bool = False,
                 managed: bool = True,
                 worker_logdir_root: Optional[str] = None):
>>>>>>> 0ca7e6b0

        logger.debug("Initializing HighThroughputExecutor")

        self.label = label
        self.launch_cmd = launch_cmd
        self.provider = provider
        self.worker_debug = worker_debug
        self.storage_access = storage_access if storage_access is not None else []
        if len(self.storage_access) > 1:
            raise ConfigurationError('Multiple storage access schemes are not supported')
        self.working_dir = working_dir
        self.managed = managed
        self.blocks = {}  # type: Dict[str, str]
        self.tasks = {}  # type: Dict[str, Future]
        self.cores_per_worker = cores_per_worker
        self.mem_per_worker = mem_per_worker
        self.max_workers = max_workers
        self.prefetch_capacity = prefetch_capacity

        self._task_counter = 0
        self.address = address
        self.worker_ports = worker_ports
        self.worker_port_range = worker_port_range
        self.interchange_port_range = interchange_port_range
        self.heartbeat_threshold = heartbeat_threshold
        self.heartbeat_period = heartbeat_period
        self.poll_period = poll_period
        self.suppress_failure = suppress_failure
        self.run_dir = '.'
<<<<<<< HEAD
        self.interchange_address = interchange_address
=======
        self.worker_logdir_root = worker_logdir_root
>>>>>>> 0ca7e6b0

        if not launch_cmd:
            self.launch_cmd = ("process_worker_pool.py {debug} {max_workers} "
                               "-p {prefetch_capacity} "
                               "-c {cores_per_worker} "
                               "-m {mem_per_worker} "
                               "--poll {poll_period} "
                               "--task_url={task_url} "
                               "--result_url={result_url} "
                               "--logdir={logdir} "
                               "--block_id={{block_id}} "
                               "--hb_period={heartbeat_period} "
                               "--hb_threshold={heartbeat_threshold} ")

        self.ix_launch_cmd = ("htex-interchange {debug} -c={client_address} "
                              "--client_ports={client_ports} "
                              "--worker_port_range={worker_port_range} "
                              "--logdir={logdir} "
                              "{suppress_failure} "
                              "--hb_threshold={heartbeat_threshold} ")

    def initialize_scaling(self):
        """ Compose the launch command and call the scale_out

        This should be implemented in the child classes to take care of
        executor specific oddities.
        """
        debug_opts = "--debug" if self.worker_debug else ""
        max_workers = "" if self.max_workers == float('inf') else "--max_workers={}".format(self.max_workers)

<<<<<<< HEAD
        if self.interchange_address == "localhost":
            logdir = "{}/{}".format(self.run_dir, self.label)
        else:
            logdir = os.path.join(*(self.provider.channel.script_dir,
                                    "runinfo",
                                    os.path.basename(self.run_dir),
                                    self.label))
=======
        worker_logdir = "{}/{}".format(self.run_dir, self.label)
        if self.worker_logdir_root is not None:
            worker_logdir = "{}/{}".format(self.worker_logdir_root, self.label)
>>>>>>> 0ca7e6b0

        l_cmd = self.launch_cmd.format(debug=debug_opts,
                                       prefetch_capacity=self.prefetch_capacity,
                                       task_url=self.worker_task_url,
                                       result_url=self.worker_result_url,
                                       cores_per_worker=self.cores_per_worker,
                                       mem_per_worker=self.mem_per_worker,
                                       max_workers=max_workers,
                                       nodes_per_block=self.provider.nodes_per_block,
                                       heartbeat_period=self.heartbeat_period,
                                       heartbeat_threshold=self.heartbeat_threshold,
<<<<<<< HEAD
                                       logdir=logdir)
=======
                                       poll_period=self.poll_period,
                                       logdir=worker_logdir)
>>>>>>> 0ca7e6b0
        self.launch_cmd = l_cmd
        logger.debug("Launch command: {}".format(self.launch_cmd))

        self._scaling_enabled = self.provider.scaling_enabled
        logger.debug("Starting HighThroughputExecutor with provider:\n%s", self.provider)
        if hasattr(self.provider, 'init_blocks'):
            try:
                self.scale_out(blocks=self.provider.init_blocks)
            except Exception as e:
                logger.error("Scaling out failed: {}".format(e))
                raise e

    def start(self):
        """Create the Interchange process and connect to it.
        """
        self.outgoing_q = zmq_pipes.TasksOutgoing("0.0.0.0", self.interchange_port_range)
        self.incoming_q = zmq_pipes.ResultsIncoming("0.0.0.0", self.interchange_port_range)
        self.command_client = zmq_pipes.CommandClient("0.0.0.0", self.interchange_port_range)

        self.is_alive = True

        self._executor_bad_state = threading.Event()
        self._executor_exception = None
        self._queue_management_thread = None
        self._start_queue_management_thread()
        if self.interchange_address == "localhost":
            self._start_local_queue_process()
        else:
            self._start_remote_interchange_process()

        logger.debug("Created management thread: {}".format(self._queue_management_thread))

        if self.provider:
            self.initialize_scaling()
        else:
            self._scaling_enabled = False
            logger.debug("Starting HighThroughputExecutor with no provider")

    def _queue_management_worker(self):
        """Listen to the queue for task status messages and handle them.

        Depending on the message, tasks will be updated with results, exceptions,
        or updates. It expects the following messages:

        .. code:: python

            {
               "task_id" : <task_id>
               "result"  : serialized result object, if task succeeded
               ... more tags could be added later
            }

            {
               "task_id" : <task_id>
               "exception" : serialized exception object, on failure
            }

        We do not support these yet, but they could be added easily.

        .. code:: python

            {
               "task_id" : <task_id>
               "cpu_stat" : <>
               "mem_stat" : <>
               "io_stat"  : <>
               "started"  : tstamp
            }

        The `None` message is a die request.
        """
        logger.debug("[MTHREAD] queue management worker starting")

        while not self._executor_bad_state.is_set():
            try:
                msgs = self.incoming_q.get(timeout=1)
                # logger.debug("[MTHREAD] get has returned {}".format(len(msgs)))

            except queue.Empty:
                logger.debug("[MTHREAD] queue empty")
                # Timed out.
                pass

            except IOError as e:
                logger.exception("[MTHREAD] Caught broken queue with exception code {}: {}".format(e.errno, e))
                return

            except Exception as e:
                logger.exception("[MTHREAD] Caught unknown exception: {}".format(e))
                return

            else:

                if msgs is None:
                    logger.debug("[MTHREAD] Got None, exiting")
                    return

                else:
                    for serialized_msg in msgs:
                        try:
                            msg = pickle.loads(serialized_msg)
                            tid = msg['task_id']
                        except pickle.UnpicklingError:
                            raise BadMessage("Message received could not be unpickled")

                        except Exception:
                            raise BadMessage("Message received does not contain 'task_id' field")

                        if tid == -1 and 'exception' in msg:
                            logger.warning("Executor shutting down due to exception from interchange")
                            self._executor_exception, _ = deserialize_object(msg['exception'])
                            logger.exception("Exception: {}".format(self._executor_exception))
                            # Set bad state to prevent new tasks from being submitted
                            self._executor_bad_state.set()
                            # We set all current tasks to this exception to make sure that
                            # this is raised in the main context.
                            for task in self.tasks:
                                self.tasks[task].set_exception(self._executor_exception)
                            break

                        task_fut = self.tasks[tid]

                        if 'result' in msg:
                            result, _ = deserialize_object(msg['result'])
                            task_fut.set_result(result)

                        elif 'exception' in msg:
                            try:
                                s, _ = deserialize_object(msg['exception'])
                                # s should be a RemoteExceptionWrapper... so we can reraise it
                                if isinstance(s, RemoteExceptionWrapper):
                                    try:
                                        s.reraise()
                                    except Exception as e:
                                        task_fut.set_exception(e)
                                elif isinstance(s, Exception):
                                    task_fut.set_exception(s)
                                else:
                                    raise ValueError("Unknown exception-like type received: {}".format(type(s)))
                            except Exception as e:
                                # TODO could be a proper wrapped exception?
                                task_fut.set_exception(
                                    DeserializationError("Received exception, but handling also threw an exception: {}".format(e)))
                        else:
                            raise BadMessage("Message received is neither result or exception")

            if not self.is_alive:
                break
        logger.info("[MTHREAD] queue management worker finished")

    # When the executor gets lost, the weakref callback will wake up
    # the queue management thread.
    def weakref_cb(self, q=None):
        """We do not use this yet."""
        q.put(None)

    def _start_local_queue_process(self):
        """ Starts the interchange process locally

        Starts the interchange process locally and uses an internal command queue to
        get the worker task and result ports that the interchange has bound to.
        """
        comm_q = Queue(maxsize=10)
        self.queue_proc = Process(target=interchange.starter,
                                  args=(comm_q,),
                                  kwargs={"client_ports": (self.outgoing_q.port,
                                                           self.incoming_q.port,
                                                           self.command_client.port),
                                          "worker_ports": self.worker_ports,
                                          "worker_port_range": self.worker_port_range,
                                          "logdir": "{}/{}".format(self.run_dir, self.label),
                                          "suppress_failure": self.suppress_failure,
                                          "heartbeat_threshold": self.heartbeat_threshold,
                                          "poll_period": self.poll_period,
                                          "logging_level": logging.DEBUG if self.worker_debug else logging.INFO
                                  },
        )
        self.queue_proc.start()
        try:
            (worker_task_port, worker_result_port) = comm_q.get(block=True, timeout=120)
        except queue.Empty:
            logger.error("Interchange has not completed initialization in 120s. Aborting")
            raise Exception("Interchange failed to start")

        self.worker_task_url = "tcp://{}:{}".format(self.address, worker_task_port)
        self.worker_result_url = "tcp://{}:{}".format(self.address, worker_result_port)

    def _start_remote_interchange_process(self):
        """ Starts the interchange process locally

        Starts the interchange process remotely via the provider.channel and uses the command channel
        to request worker urls that the interchange has selected.
        """
        logger.debug("Attempting Interchange deployment via channel: {}".format(self.provider.channel))

        debug_opts = "--debug" if self.worker_debug else ""
        suppress_failure = "--suppress_failure" if self.suppress_failure else ""
        logger.debug("Before : \n{}\n".format(self.ix_launch_cmd))
        launch_command = self.ix_launch_cmd.format(debug=debug_opts,
                                                   client_address=self.address,
                                                   client_ports="{},{},{}".format(self.outgoing_q.port,
                                                                                  self.incoming_q.port,
                                                                                  self.command_client.port),
                                                   worker_port_range="{},{}".format(self.worker_port_range[0],
                                                                                    self.worker_port_range[1]),
                                                   logdir="{}/runinfo/{}/{}".format(self.provider.channel.script_dir,
                                                                                    os.path.basename(self.run_dir),
                                                                                    self.label),
                                                   suppress_failure=suppress_failure,
                                                   heartbeat_threshold=self.heartbeat_threshold)

        if self.provider.worker_init:
            launch_command = self.provider.worker_init + '\n' + launch_command

        logger.debug("Launch command : \n{}\n".format(launch_command))

        retcode, stdout, stderr = self.provider.execute_wait(launch_command)
        if retcode == 0:
            logger.debug("Starting Interchange remotely worked")

        logger.debug("Requesting worker urls ")
        self.worker_task_url, self.worker_result_url = self.get_worker_urls()
        logger.debug("Got worker urls {}, {}".format(self.worker_task_url, self.worker_result_url))
        return

    def _start_queue_management_thread(self):
        """Method to start the management thread as a daemon.

        Checks if a thread already exists, then starts it.
        Could be used later as a restart if the management thread dies.
        """
        if self._queue_management_thread is None:
            logger.debug("Starting queue management thread")
            self._queue_management_thread = threading.Thread(target=self._queue_management_worker)
            self._queue_management_thread.daemon = True
            self._queue_management_thread.start()
            logger.debug("Started queue management thread")

        else:
            logger.debug("Management thread already exists, returning")

    def hold_worker(self, worker_id):
        """Puts a worker on hold, preventing scheduling of additional tasks to it.

        This is called "hold" mostly because this only stops scheduling of tasks,
        and does not actually kill the worker.

        Parameters
        ----------

        worker_id : str
            Worker id to be put on hold
        """
        c = self.command_client.run("HOLD_WORKER;{}".format(worker_id))
        logger.debug("Sent hold request to worker: {}".format(worker_id))
        return c

    def _shutdown_interchange(self):
        """Trigger shutdown sequence on the Interchange

        """
        c = self.command_client.run("SHUTDOWN")
        logger.debug("Sent shutdown command to interchange")
        return c

    def get_worker_urls(self):
        """Ensure Interchange is reachable over the command channel and get worker urls

        Returns:
            worker_task_url, worker_result_url
        """
        c = self.command_client.run("GET_WORKER_URLS;{}".format(self.interchange_address))
        logger.debug("Got worker urls: {}".format(c))
        return c

    @property
    def outstanding(self):
        outstanding_c = self.command_client.run("OUTSTANDING_C")
        # logger.debug("Got outstanding count: {}".format(outstanding_c))
        return outstanding_c

    @property
    def connected_workers(self):
        workers = self.command_client.run("WORKERS")
        return workers

    @property
    def connected_managers(self):
        workers = self.command_client.run("MANAGERS")
        return workers

    def _hold_block(self, block_id):
        """ Sends hold command to all managers which are in a specific block

        Parameters
        ----------
        block_id : str
             Block identifier of the block to be put on hold
        """

        managers = self.connected_managers

        for manager in managers:
            if manager['block_id'] == block_id:
                logger.debug("[HOLD_BLOCK]: Sending hold to manager: {}".format(manager['manager']))
                self.hold_worker(manager['manager'])

    def submit(self, func, *args, **kwargs):
        """Submits work to the the outgoing_q.

        The outgoing_q is an external process listens on this
        queue for new work. This method behaves like a
        submit call as described here `Python docs: <https://docs.python.org/3/library/concurrent.futures.html#concurrent.futures.ThreadPoolExecutor>`_

        Args:
            - func (callable) : Callable function
            - *args (list) : List of arbitrary positional arguments.

        Kwargs:
            - **kwargs (dict) : A dictionary of arbitrary keyword args for func.

        Returns:
              Future
        """
        if self._executor_bad_state.is_set():
            raise self._executor_exception

        self._task_counter += 1
        task_id = self._task_counter

        # handle people sending blobs gracefully
        args_to_print = args
        if logger.getEffectiveLevel() >= logging.DEBUG:
            args_to_print = tuple([arg if len(repr(arg)) < 100 else (repr(arg)[:100] + '...') for arg in args])
        logger.debug("Pushing function {} to queue with args {}".format(func, args_to_print))

        self.tasks[task_id] = Future()

        fn_buf = pack_apply_message(func, args, kwargs,
                                    buffer_threshold=1024 * 1024,
                                    item_threshold=1024)

        msg = {"task_id": task_id,
               "buffer": fn_buf}

        # Post task to the the outgoing queue
        self.outgoing_q.put(msg)

        # Return the future
        return self.tasks[task_id]

    @property
    def scaling_enabled(self):
        return self._scaling_enabled

    def scale_out(self, blocks=1):
        """Scales out the number of blocks by "blocks"

        Raises:
             NotImplementedError
        """
        r = []
        for i in range(blocks):
            if self.provider:
                external_block_id = str(len(self.blocks))
                launch_cmd = self.launch_cmd.format(block_id=external_block_id)
                internal_block = self.provider.submit(launch_cmd, 1, 1)
                logger.debug("Launched block {}->{}".format(external_block_id, internal_block))
                if not internal_block:
                    raise(ScalingFailed(self.provider.label,
                                        "Attempts to provision nodes via provider has failed"))
                r.extend([external_block_id])
                self.blocks[external_block_id] = internal_block
            else:
                logger.error("No execution provider available")
                r = None
        return r

    def scale_in(self, blocks=None, block_ids=[]):
        """Scale in the number of active blocks by specified amount.

        The scale in method here is very rude. It doesn't give the workers
        the opportunity to finish current tasks or cleanup. This is tracked
        in issue #530

        Parameters
        ----------

        blocks : int
             Number of blocks to terminate and scale_in by

        block_ids : list
             List of specific block ids to terminate. Optional

        Raises:
             NotImplementedError
        """

        if block_ids:
            block_ids_to_kill = block_ids
        else:
            block_ids_to_kill = list(self.blocks.keys())[:blocks]

        # Hold the block
        for block_id in block_ids_to_kill:
            self._hold_block(block_id)

        # Now kill via provider
        to_kill = [self.blocks.pop(bid) for bid in block_ids_to_kill]

        if self.provider:
            r = self.provider.cancel(to_kill)

        return r

    def status(self):
        """Return status of all blocks."""

        status = []
        if self.provider:
            status = self.provider.status(list(self.blocks.values()))

        return status

    def shutdown(self, hub=True, targets='all', block=False):
        """Shutdown the executor, including all workers and controllers.

        This is not implemented.

        Kwargs:
            - hub (Bool): Whether the hub should be shutdown, Default:True,
            - targets (list of ints| 'all'): List of block id's to kill, Default:'all'
            - block (Bool): To block for confirmations or not

        Raises:
             NotImplementedError
        """

        logger.info("Attempting HighThroughputExecutor shutdown")
        # self.outgoing_q.close()
        # self.incoming_q.close()
<<<<<<< HEAD
        self._shutdown_interchange()
        if self.interchange_address == "localhost":
            self.queue_proc.terminate()
        logger.warning("Finished HighThroughputExecutor shutdown attempt")
=======
        self.queue_proc.terminate()
        logger.info("Finished HighThroughputExecutor shutdown attempt")
>>>>>>> 0ca7e6b0
        return True<|MERGE_RESOLUTION|>--- conflicted
+++ resolved
@@ -156,31 +156,13 @@
 
     @typeguard.typechecked
     def __init__(self,
-<<<<<<< HEAD
-                 label='HighThroughputExecutor',
-                 provider=LocalProvider(),
-                 launch_cmd=None,
-                 address="127.0.0.1",
-                 worker_ports=None,
-                 worker_port_range=(54000, 55000),
-                 interchange_address="localhost",
-                 interchange_port_range=(55000, 56000),
-                 storage_access=None,
-                 working_dir=None,
-                 worker_debug=False,
-                 cores_per_worker=1.0,
-                 max_workers=float('inf'),
-                 heartbeat_threshold=120,
-                 heartbeat_period=30,
-                 suppress_failure=False,
-                 managed=True):
-=======
                  label: str = 'HighThroughputExecutor',
                  provider: ExecutionProvider = LocalProvider(),
                  launch_cmd: Optional[str] = None,
                  address: str = "127.0.0.1",
                  worker_ports: Optional[Tuple[int, int]] = None,
                  worker_port_range: Optional[Tuple[int, int]] = (54000, 55000),
+                 interchange_address: str = "127.0.0.1",
                  interchange_port_range: Optional[Tuple[int, int]] = (55000, 56000),
                  storage_access: Optional[List[Any]] = None,
                  working_dir: Optional[str] = None,
@@ -195,7 +177,6 @@
                  suppress_failure: bool = False,
                  managed: bool = True,
                  worker_logdir_root: Optional[str] = None):
->>>>>>> 0ca7e6b0
 
         logger.debug("Initializing HighThroughputExecutor")
 
@@ -225,11 +206,8 @@
         self.poll_period = poll_period
         self.suppress_failure = suppress_failure
         self.run_dir = '.'
-<<<<<<< HEAD
         self.interchange_address = interchange_address
-=======
         self.worker_logdir_root = worker_logdir_root
->>>>>>> 0ca7e6b0
 
         if not launch_cmd:
             self.launch_cmd = ("process_worker_pool.py {debug} {max_workers} "
@@ -260,7 +238,6 @@
         debug_opts = "--debug" if self.worker_debug else ""
         max_workers = "" if self.max_workers == float('inf') else "--max_workers={}".format(self.max_workers)
 
-<<<<<<< HEAD
         if self.interchange_address == "localhost":
             logdir = "{}/{}".format(self.run_dir, self.label)
         else:
@@ -268,11 +245,9 @@
                                     "runinfo",
                                     os.path.basename(self.run_dir),
                                     self.label))
-=======
         worker_logdir = "{}/{}".format(self.run_dir, self.label)
         if self.worker_logdir_root is not None:
             worker_logdir = "{}/{}".format(self.worker_logdir_root, self.label)
->>>>>>> 0ca7e6b0
 
         l_cmd = self.launch_cmd.format(debug=debug_opts,
                                        prefetch_capacity=self.prefetch_capacity,
@@ -284,12 +259,9 @@
                                        nodes_per_block=self.provider.nodes_per_block,
                                        heartbeat_period=self.heartbeat_period,
                                        heartbeat_threshold=self.heartbeat_threshold,
-<<<<<<< HEAD
-                                       logdir=logdir)
-=======
                                        poll_period=self.poll_period,
                                        logdir=worker_logdir)
->>>>>>> 0ca7e6b0
+
         self.launch_cmd = l_cmd
         logger.debug("Launch command: {}".format(self.launch_cmd))
 
@@ -731,13 +703,9 @@
         logger.info("Attempting HighThroughputExecutor shutdown")
         # self.outgoing_q.close()
         # self.incoming_q.close()
-<<<<<<< HEAD
         self._shutdown_interchange()
         if self.interchange_address == "localhost":
             self.queue_proc.terminate()
-        logger.warning("Finished HighThroughputExecutor shutdown attempt")
-=======
         self.queue_proc.terminate()
         logger.info("Finished HighThroughputExecutor shutdown attempt")
->>>>>>> 0ca7e6b0
         return True