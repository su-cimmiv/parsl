from abc import ABCMeta, abstractmethod, abstractproperty
from concurrent.futures import Future

from typing import Any, List, Optional


# for type checking:
from parsl.providers.provider_base import ExecutionProvider


class ParslExecutor(metaclass=ABCMeta):
    """Define the strict interface for all Executor classes.

    This is a metaclass that only enforces concrete implementations of
    functionality by the child classes.

    In addition to the listed methods, a ParslExecutor instance must always
    have a member field:

       label: str - a human readable label for the executor, unique
              with respect to other executors.

    """

    # mypy doesn't actually check that the below are defined by
    # concrete subclasses - see  github.com/python/mypy/issues/4426
    # and maybe PEP-544 Protocols

    label: str
    provider: ExecutionProvider
    managed: bool
    status: Any  # what is this? used by strategy
    outstanding: Any  # what is this? used by strategy
    working_dir: Optional[str]
    storage_access: List[Any]

    @abstractmethod
    def start(self) -> None:
        """Start the executor.

        Any spin-up operations (for example: starting thread pools) should be performed here.
        """
        pass

    @abstractmethod
    def submit(self, func: Any, *args: Any, **kwargs: Any) -> Future:
        """Submit.

        We haven't yet decided on what the args to this can be,
        whether it should just be func, args, kwargs or be the partially evaluated
        fn

        BENC: based on how ipp uses this, this follows the semantics of async_apply from ipyparallel.
        Based on how the thread executor works, its:

            https://docs.python.org/3/library/concurrent.futures.html
            Schedules the callable, fn, to be executed as fn(*args **kwargs) and returns a Future object representing the execution of the callable.

        These are consistent

        The value returned must be some kind of future that I'm a bit vague on the
        strict requirements for:

             it must be possible to assign a retries_left member slot to that object.
             it's referred to as exec_fu - but it's whatever the underlying executor returns (ipp, thread pools, whatever) which has some Future-like behaviour
                  - so is it always the case that we can add retries_left? (I guess the python model permits that but it's a bit type-ugly)


        """
        pass

    @abstractmethod
    def scale_out(self, blocks: int) -> None:
        """Scale out method.

        We should have the scale out method simply take resource object
        which will have the scaling methods, scale_out itself should be a coroutine, since
        scaling tasks can be slow.
        """
        pass

    @abstractmethod
    def scale_in(self, blocks: int) -> None:
        """Scale in method.

        Cause the executor to reduce the number of blocks by count.

        We should have the scale in method simply take resource object
        which will have the scaling methods, scale_in itself should be a coroutine, since
        scaling tasks can be slow.
        """
        pass

    @abstractmethod
    def shutdown(self) -> bool:
        """Shutdown the executor.

        This includes all attached resources such as workers and controllers.
        """
        pass

    @abstractproperty
    def scaling_enabled(self) -> bool:
        """Specify if scaling is enabled.

        The callers of ParslExecutors need to differentiate between Executors
        and Executors wrapped in a resource provider
        """
        pass

    @property
    def run_dir(self) -> str:
        """Path to the run directory.
        """
        return self._run_dir

    @run_dir.setter
<<<<<<< HEAD
    def run_dir(self, value: str) -> None:
        self._run_dir = value
=======
    def run_dir(self, value):
        self._run_dir = value

    @property
    def hub_address(self):
        """Address to the Hub for monitoring.
        """
        return self._hub_address

    @hub_address.setter
    def hub_address(self, value):
        self._hub_address = value

    @property
    def hub_port(self):
        """Port to the Hub for monitoring.
        """
        return self._hub_port

    @hub_port.setter
    def hub_port(self, value):
        self._hub_port = value
>>>>>>> b5fd869c
<|MERGE_RESOLUTION|>--- conflicted
+++ resolved
@@ -115,11 +115,7 @@
         return self._run_dir
 
     @run_dir.setter
-<<<<<<< HEAD
     def run_dir(self, value: str) -> None:
-        self._run_dir = value
-=======
-    def run_dir(self, value):
         self._run_dir = value
 
     @property
@@ -140,5 +136,4 @@
 
     @hub_port.setter
     def hub_port(self, value):
-        self._hub_port = value
->>>>>>> b5fd869c
+        self._hub_port = value