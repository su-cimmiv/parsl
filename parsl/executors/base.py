from abc import ABCMeta, abstractmethod, abstractproperty
from concurrent.futures import Future
from typing import Any, Callable, Dict, List, Optional

# for type checking:
from parsl.providers.provider_base import ExecutionProvider
from parsl.providers.provider_base import JobStatus


class ParslExecutor(metaclass=ABCMeta):
    """Define the strict interface for all Executor classes.

    This is a metaclass that only enforces concrete implementations of
    functionality by the child classes.

    In addition to the listed methods, a ParslExecutor instance must always
    have a member field:

       label: str - a human readable label for the executor, unique
              with respect to other executors.

    An executor may optionally expose:

       storage_access: List[parsl.data_provider.staging.Staging] - a list of staging
              providers that will be used for file staging. In the absence of this
              attribute, or if this attribute is `None`, then a default value of
              `parsl.data_provider.staging.default_staging` will be used by the
              staging code.

              Typechecker note: Ideally storage_access would be declared on executor
              __init__ methods as List[Staging] - however, lists are by default
              invariant, not co-variant, and it looks like @typeguard cannot be
              persuaded otherwise. So if you're implementing an executor and want to
              @typeguard the constructor, you'll have to use List[Any] here.
    """

    # mypy doesn't actually check that the below are defined by
    # concrete subclasses - see  github.com/python/mypy/issues/4426
    # and maybe PEP-544 Protocols

    label: str
    provider: ExecutionProvider
    managed: bool
    outstanding: Any  # what is this? used by strategy
    working_dir: Optional[str]
    storage_access: Optional[List[Any]]

    @abstractmethod
    def start(self) -> None:
        """Start the executor.

        Any spin-up operations (for example: starting thread pools) should be performed here.
        """
        pass

    @abstractmethod
<<<<<<< HEAD
    def submit(self, func: Callable, *args: Any, **kwargs: Dict[str, Any]) -> Future:
=======
    def submit(self, func: Callable, resource_specification: Dict[str, Any], *args: Any, **kwargs: Any) -> Future:
>>>>>>> a10174fa
        """Submit.

        We haven't yet decided on what the args to this can be,
        whether it should just be func, args, kwargs or be the partially evaluated
        fn

        BENC: based on how ipp uses this, this follows the semantics of async_apply from ipyparallel.
        Based on how the thread executor works, its:

            https://docs.python.org/3/library/concurrent.futures.html
            Schedules the callable, fn, to be executed as fn(*args **kwargs) and returns a Future object representing the execution of the callable.

        These are consistent

        """
        pass

    @abstractmethod
    def scale_out(self, blocks: int) -> List[object]:
        """Scale out method.

        We should have the scale out method simply take resource object
        which will have the scaling methods, scale_out itself should be a coroutine, since
        scaling tasks can be slow.

        :return: A list of job ids corresponding to the blocks that were added.
        """
        pass

    @abstractmethod
    def scale_in(self, blocks: int) -> List[object]:
        """Scale in method.

        Cause the executor to reduce the number of blocks by count.

        We should have the scale in method simply take resource object
        which will have the scaling methods, scale_in itself should be a coroutine, since
        scaling tasks can be slow.

        :return: A list of job ids corresponding to the blocks that were removed.
        """
        pass

    @abstractmethod
    def shutdown(self) -> bool:
        """Shutdown the executor.

        This includes all attached resources such as workers and controllers.
        """
        pass

    @abstractproperty
    def scaling_enabled(self) -> bool:
        """Specify if scaling is enabled.

        The callers of ParslExecutors need to differentiate between Executors
        and Executors wrapped in a resource provider
        """
        pass

    @abstractmethod
    def status(self) -> Dict[object, JobStatus]:
        """Return the status of all jobs/blocks currently known to this executor.

        :return: a dictionary mapping job ids to status strings
        """
        pass

    @property
    @abstractmethod
    def status_polling_interval(self) -> int:
        """Returns the interval, in seconds, at which the status method should be called. The
        assumption here is that, once initialized, an executor's polling interval is fixed.
        In practice, at least given the current situation, the executor uses a single task provider
        and this method is a delegate to the corresponding method in the provider.

        :return: the number of seconds to wait between calls to status() or zero if no polling
        should be done
        """
        pass

    @abstractmethod
    def set_bad_state_and_fail_all(self, exception: Exception) -> None:
        """Allows external error handlers to mark this executor as irrecoverably bad and cause
        all tasks submitted to it now and in the future to fail. The executor is responsible
        for checking  :method:bad_state_is_set() in the :method:submit() method and raising the
        appropriate exception, which is available through :method:executor_exception().
        """
        pass

    @property
    @abstractmethod
    def bad_state_is_set(self) -> bool:
        """Returns true if this executor is in an irrecoverable error state. If this method
        returns true, :property:executor_exception should contain an exception indicating the
        cause.
        """
        pass

    @property
    @abstractmethod
    def executor_exception(self) -> Exception:
        """Returns an exception that indicates why this executor is in an irrecoverable state."""
        pass

    @property
    @abstractmethod
    def tasks(self) -> Dict[object, Future]:
        """Contains a dictionary mapping task IDs to the corresponding Future objects for all
        tasks that have been submitted to this executor."""
        pass

    @property
    def run_dir(self) -> str:
        """Path to the run directory.
        """
        return self._run_dir

    @run_dir.setter
    def run_dir(self, value: str) -> None:
        self._run_dir = value

    @property
    def hub_address(self) -> Optional[str]:
        """Address to the Hub for monitoring.
        """
        return self._hub_address

    @hub_address.setter
    def hub_address(self, value: Optional[str]) -> None:
        self._hub_address = value

    @property
    def hub_port(self) -> Optional[int]:
        """Port to the Hub for monitoring.
        """
        return self._hub_port

    @hub_port.setter
    def hub_port(self, value: Optional[int]) -> None:
        self._hub_port = value


class HasConnectedWorkers():
    """A marker type to indicate that the executor has a count of connected workers"""
    connected_workers: int<|MERGE_RESOLUTION|>--- conflicted
+++ resolved
@@ -54,11 +54,7 @@
         pass
 
     @abstractmethod
-<<<<<<< HEAD
-    def submit(self, func: Callable, *args: Any, **kwargs: Dict[str, Any]) -> Future:
-=======
-    def submit(self, func: Callable, resource_specification: Dict[str, Any], *args: Any, **kwargs: Any) -> Future:
->>>>>>> a10174fa
+    def submit(self, func: Callable, resource_specification: Dict[str, Any], *args: Any, **kwargs: Dict[str, Any]) -> Future:
         """Submit.
 
         We haven't yet decided on what the args to this can be,
