from abc import ABCMeta, abstractmethod, abstractproperty
from concurrent.futures import Future

<<<<<<< HEAD
from typing import Any, List, Optional, Callable


# for type checking:
from parsl.providers.provider_base import ExecutionProvider
=======
from typing import Any, Callable, Optional
>>>>>>> 437f199a


class ParslExecutor(metaclass=ABCMeta):
    """Define the strict interface for all Executor classes.

    This is a metaclass that only enforces concrete implementations of
    functionality by the child classes.

    In addition to the listed methods, a ParslExecutor instance must always
    have a member field:

       label: str - a human readable label for the executor, unique
              with respect to other executors.

    An executor may optionally expose:

       storage_access: List[parsl.data_provider.staging.Staging] - a list of staging
              providers that will be used for file staging. In the absence of this
              attribute, or if this attribute is `None`, then a default value of
              `parsl.data_provider.staging.default_staging` will be used by the
              staging code.

              Typechecker note: Ideally storage_access would be declared on executor
              __init__ methods as List[Staging] - however, lists are by default
              invariant, not co-variant, and it looks like @typeguard cannot be
              persuaded otherwise. So if you're implementing an executor and want to
              @typeguard the constructor, you'll have to use List[Any] here.
    """

    # mypy doesn't actually check that the below are defined by
    # concrete subclasses - see  github.com/python/mypy/issues/4426
    # and maybe PEP-544 Protocols

    label: str
    provider: ExecutionProvider
    managed: bool
    status: Any  # what is this? used by strategy
    outstanding: Any  # what is this? used by strategy
    working_dir: Optional[str]
    storage_access: Optional[List[Any]]

    @abstractmethod
    def start(self) -> None:
        """Start the executor.

        Any spin-up operations (for example: starting thread pools) should be performed here.
        """
        pass

    @abstractmethod
    def submit(self, func: Callable, *args: Any, **kwargs: Any) -> Future:
        """Submit.

<<<<<<< HEAD
        We haven't yet decided on what the args to this can be,
        whether it should just be func, args, kwargs or be the partially evaluated
        fn

        BENC: based on how ipp uses this, this follows the semantics of async_apply from ipyparallel.
        Based on how the thread executor works, its:

            https://docs.python.org/3/library/concurrent.futures.html
            Schedules the callable, fn, to be executed as fn(*args **kwargs) and returns a Future object representing the execution of the callable.

        These are consistent

        The value returned must be some kind of future that I'm a bit vague on the
        strict requirements for:

             it must be possible to assign a retries_left member slot to that object.
             it's referred to as exec_fu - but it's whatever the underlying executor returns (ipp, thread pools, whatever) which has some Future-like behaviour
                  - so is it always the case that we can add retries_left? (I guess the python model permits that but it's a bit type-ugly)


=======
        The value returned must be a Future, with the further requirements that
        it must be possible to assign a retries_left member slot to that object.
>>>>>>> 437f199a
        """
        pass

    @abstractmethod
    def scale_out(self, blocks: int) -> None:
        """Scale out method.

        We should have the scale out method simply take resource object
        which will have the scaling methods, scale_out itself should be a coroutine, since
        scaling tasks can be slow.
        """
        pass

    @abstractmethod
    def scale_in(self, blocks: int) -> None:
        """Scale in method.

        Cause the executor to reduce the number of blocks by count.

        We should have the scale in method simply take resource object
        which will have the scaling methods, scale_in itself should be a coroutine, since
        scaling tasks can be slow.
        """
        pass

    @abstractmethod
    def shutdown(self) -> bool:
        """Shutdown the executor.

        This includes all attached resources such as workers and controllers.
        """
        pass

    @abstractproperty
    def scaling_enabled(self) -> bool:
        """Specify if scaling is enabled.

        The callers of ParslExecutors need to differentiate between Executors
        and Executors wrapped in a resource provider
        """
        pass

    @property
    def run_dir(self) -> str:
        """Path to the run directory.
        """
        return self._run_dir

    @run_dir.setter
    def run_dir(self, value: str) -> None:
        self._run_dir = value

    @property
    def hub_address(self) -> Optional[str]:
        """Address to the Hub for monitoring.
        """
        return self._hub_address

    @hub_address.setter
    def hub_address(self, value: Optional[str]) -> None:
        self._hub_address = value

    @property
    def hub_port(self) -> Optional[int]:
        """Port to the Hub for monitoring.
        """
        return self._hub_port

    @hub_port.setter
    def hub_port(self, value: Optional[int]) -> None:
        self._hub_port = value<|MERGE_RESOLUTION|>--- conflicted
+++ resolved
@@ -1,15 +1,11 @@
 from abc import ABCMeta, abstractmethod, abstractproperty
 from concurrent.futures import Future
 
-<<<<<<< HEAD
 from typing import Any, List, Optional, Callable
 
 
 # for type checking:
 from parsl.providers.provider_base import ExecutionProvider
-=======
-from typing import Any, Callable, Optional
->>>>>>> 437f199a
 
 
 class ParslExecutor(metaclass=ABCMeta):
@@ -63,7 +59,6 @@
     def submit(self, func: Callable, *args: Any, **kwargs: Any) -> Future:
         """Submit.
 
-<<<<<<< HEAD
         We haven't yet decided on what the args to this can be,
         whether it should just be func, args, kwargs or be the partially evaluated
         fn
@@ -84,10 +79,8 @@
                   - so is it always the case that we can add retries_left? (I guess the python model permits that but it's a bit type-ugly)
 
 
-=======
         The value returned must be a Future, with the further requirements that
         it must be possible to assign a retries_left member slot to that object.
->>>>>>> 437f199a
         """
         pass
 
