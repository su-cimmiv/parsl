import logging
import os
import pathlib
import uuid

from ipyparallel import Client
<<<<<<< HEAD
from parsl.providers import LocalProvider
from parsl.providers.provider_base import JobStatus, JobState, ExecutionProvider
from parsl.utils import RepresentationMixin

from parsl.executors.base import ParslExecutor
=======
from parsl.providers.provider_base import JobState
>>>>>>> 6d66cab3
from parsl.executors.errors import ScalingFailed
from parsl.executors.ipp_controller import Controller
from parsl.executors.status_handling import StatusHandlingExecutor
from parsl.providers import LocalProvider
from parsl.utils import RepresentationMixin
from parsl.utils import wait_for_file

from typing import Any
from typing import List
from typing import Optional

logger = logging.getLogger(__name__)


class IPyParallelExecutor(StatusHandlingExecutor, RepresentationMixin):
    """The IPython Parallel executor.

    This executor uses IPythonParallel's pilot execution system to manage multiple processes
    running locally or remotely.

    Parameters
    ----------
    provider : :class:`~parsl.providers.provider_base.ExecutionProvider`
        Provider to access computation resources. Can be one of :class:`~parsl.providers.aws.aws.EC2Provider`,
        :class:`~parsl.providers.cobalt.cobalt.Cobalt`,
        :class:`~parsl.providers.condor.condor.Condor`,
        :class:`~parsl.providers.googlecloud.googlecloud.GoogleCloud`,
        :class:`~parsl.providers.gridEngine.gridEngine.GridEngine`,
        :class:`~parsl.providers.jetstream.jetstream.Jetstream`,
        :class:`~parsl.providers.local.local.Local`,
        :class:`~parsl.providers.sge.sge.GridEngine`,
        :class:`~parsl.providers.slurm.slurm.Slurm`, or
        :class:`~parsl.providers.torque.torque.Torque`.
    label : str
        Label for this executor instance.
    controller : :class:`~parsl.executors.ipp_controller.Controller`
        Which Controller instance to use. Default is `Controller()`.
    workers_per_node : int
        Number of workers to be launched per node. Default=1
    container_image : str
        Launch tasks in a container using this docker image. If set to None, no container is used.
        Default is None.
    engine_dir : str
        Directory where engine logs and configuration files will be stored.
    working_dir : str
        Directory where input data should be staged to.
    storage_access : list of :class:`~parsl.data_provider.staging.Staging`
        Specifications for accessing data this executor remotely.
    managed : bool
        If True, parsl will control dynamic scaling of this executor, and be responsible. Otherwise,
        this is managed by the user.
    engine_debug_level : int | str
        Sets engine logging to specified debug level. Choices: (0, 10, 20, 30, 40, 50, 'DEBUG', 'INFO', 'WARN', 'ERROR', 'CRITICAL')

    .. note::
           Some deficiencies with this executor are:

               1. Ipengines execute one task at a time. This means one engine per core
                  is necessary to exploit the full parallelism of a node.
               2. No notion of remaining walltime.
               3. Lack of throttling means tasks could be queued up on a worker.
    """

    def __init__(self,
<<<<<<< HEAD
                 provider: ExecutionProvider = LocalProvider(),
                 label: str = 'ipp',
                 working_dir: Optional[str] = None,
                 controller: Controller = Controller(),
                 container_image: Optional[str] = None,
                 engine_dir: Optional[str] = None,
                 storage_access: Optional[List[Any]] = None,
                 engine_debug_level: Optional[str] = None,
                 workers_per_node: int = 1,
                 managed: bool = True) -> None:
        self.provider = provider
=======
                 provider=LocalProvider(),
                 label='ipp',
                 working_dir=None,
                 controller=Controller(),
                 container_image=None,
                 engine_dir=None,
                 storage_access=None,
                 engine_debug_level=None,
                 workers_per_node=1,
                 managed=True):

        StatusHandlingExecutor.__init__(self, provider)
>>>>>>> 6d66cab3
        self.label = label
        self.working_dir = working_dir
        self.controller = controller
        self.engine_debug_level = engine_debug_level
        self.container_image = container_image
        self.engine_dir = engine_dir
        self.workers_per_node = workers_per_node
        self.storage_access = storage_access
        self.managed = managed

        self.debug_option = ""
        if self.engine_debug_level:
            self.debug_option = "--log-level={}".format(self.engine_debug_level)

    def start(self):
        self.controller.profile = self.label
        self.controller.ipython_dir = self.run_dir
        if self.engine_dir is None:
            parent, child = pathlib.Path(self.run_dir).parts[-2:]
            self.engine_dir = os.path.join(parent, child)
        self.controller.start()

        self.engine_file = self.controller.engine_file

        with wait_for_file(self.controller.client_file, seconds=120):
            logger.debug("Waiting for {0}".format(self.controller.client_file))

        if not os.path.exists(self.controller.client_file):
            raise Exception("Controller client file is missing at {0}".format(self.controller.client_file))

        command_composer = self.compose_launch_cmd

        self.executor = Client(url_file=self.controller.client_file)
        if self.container_image:
            command_composer = self.compose_containerized_launch_cmd
            logger.info("Launching IPP with Docker image: {0}".format(self.container_image))

        self.launch_cmd = command_composer(self.engine_file, self.engine_dir, self.container_image)
        self.engines = []  # type: List[Any]

        self._scaling_enabled = True
        logger.debug("Starting IPyParallelExecutor with provider:\n%s", self.provider)
        if hasattr(self.provider, 'init_blocks'):
            try:
                self.scale_out(blocks=self.provider.init_blocks)
            except Exception as e:
                logger.error("Scaling out failed: %s" % e)
                raise e

        self.lb_view = self.executor.load_balanced_view()
        logger.debug("Starting executor")

    def compose_launch_cmd(self, filepath, engine_dir, container_image):
        """Reads the json contents from filepath and uses that to compose the engine launch command.

        Args:
            filepath: Path to the engine file
            engine_dir: CWD for the engines

        """
        self.engine_file = os.path.expanduser(filepath)
        uid = str(uuid.uuid4())
        engine_json = None
        try:
            with open(self.engine_file, 'r') as f:
                engine_json = f.read()

        except OSError as e:
            logger.error("Could not open engine_json : ", self.engine_file)
            raise e

        return """mkdir -p {0}
cat <<EOF > {0}/ipengine.{uid}.json
{1}
EOF

mkdir -p '{0}/engine_logs'
ipengine --file={0}/ipengine.{uid}.json {debug_option} >> {0}/engine_logs/$JOBNAME.log 2>&1
""".format(engine_dir, engine_json, debug_option=self.debug_option, uid=uid)

    def compose_containerized_launch_cmd(self, filepath, engine_dir, container_image):
        """Reads the json contents from filepath and uses that to compose the engine launch command.

        Notes: Add this to the ipengine launch for debug logs :
                          --log-to-file --debug
        Args:
            filepath (str): Path to the engine file
            engine_dir (str): CWD for the engines .
            container_image (str): The container to be used to launch workers
        """
        self.engine_file = os.path.expanduser(filepath)
        uid = str(uuid.uuid4())
        engine_json = None
        try:
            with open(self.engine_file, 'r') as f:
                engine_json = f.read()

        except OSError as e:
            logger.error("Could not open engine_json : ", self.engine_file)
            raise e

        return """mkdir -p {0}
cd {0}
cat <<EOF > ipengine.{uid}.json
{1}
EOF

DOCKER_ID=$(docker create --network host {2} ipengine --file=/tmp/ipengine.{uid}.json) {debug_option}
docker cp ipengine.{uid}.json $DOCKER_ID:/tmp/ipengine.{uid}.json

# Copy current dir to the working directory
DOCKER_CWD=$(docker image inspect --format='{{{{.Config.WorkingDir}}}}' {2})
docker cp -a . $DOCKER_ID:$DOCKER_CWD
docker start $DOCKER_ID

at_exit() {{
  echo "Caught SIGTERM/SIGINT signal!"
  docker stop $DOCKER_ID
}}

trap at_exit SIGTERM SIGINT
sleep infinity
""".format(engine_dir, engine_json, container_image, debug_option=self.debug_option, uid=uid)

    @property
    def outstanding(self):
        return len(self.executor.outstanding)

    @property
    def connected_workers(self):
        return len(self.executor.ids)

    @property
    def scaling_enabled(self):
        return self._scaling_enabled

    def submit(self, *args, **kwargs):
        """Submits work to the thread pool.

        This method is simply pass through [not entirely true seeing as it goes via lb_view...] and behaves like a submit call as described
        here `Python docs: <https://docs.python.org/3/library/concurrent.futures.html#concurrent.futures.ThreadPoolExecutor>`_

        Returns:
              Future
        """
        return self.lb_view.apply_async(*args, **kwargs)

    def scale_out(self, blocks: int = 1) -> None:
        """Scales out the number of active workers by 1.

        Parameters:
            blocks : int
               Number of blocks to be provisioned.

        Returns either None or a list. What's the difference between
        an empty list and a None?

        This doesn't match the return type of ParslExecutor, which is
        None, and the return value doesn't seem used anywhere from this
        scale_out?
        """
        r = []  # type: List[Any]
        for i in range(blocks):
            if self.provider:
                block = self.provider.submit(self.launch_cmd, self.workers_per_node)
                logger.debug("Launched block {}:{}".format(i, block))
                if not block:
                    raise(ScalingFailed(self.provider.label,
                                        "Attempts to provision nodes via provider has failed"))
                self.engines.extend([block])
                r.extend([block])
        else:
            logger.error("No execution provider available")

        return None

    def scale_in(self, blocks: int) -> None:
        """Scale in the number of active blocks by the specified number.

        """
        status = dict(zip(self.engines, self.provider.status(self.engines)))

        # This works for blocks=0
        to_kill = [engine for engine in status if status[engine].state == JobState.RUNNING][:blocks]

        if self.provider:
            self.provider.cancel(to_kill)
        else:
            logger.error("No execution provider available")

    def _get_job_ids(self):
        return self.engines

    # what the correct general signature for shutdown is, i don't know.
    # perhaps there are different ones? or perhaps they should all have targets and block?
    def shutdown(self, block: bool = False) -> bool:
        """Shutdown the executor, including all workers and controllers.

        The interface documentation for IPP is `here <http://ipyparallel.readthedocs.io/en/latest/api/ipyparallel.html#ipyparallel.Client.shutdown>`_

        Kwargs:
            - block (Bool): To block for confirmations or not

        Raises:
             NotImplementedError
        """
        if self.controller:
            logger.debug("IPP:Shutdown sequence: Attempting controller kill")
            self.controller.close()

        # We do not actually do executor.shutdown because
        # this blocks even when requested to not block, killing the
        # controller is more effective although impolite.
        # x = self.executor.shutdown(targets=targets,
        #                           hub=hub,
        #                           block=block)

        logger.debug("Done with executor shutdown")
        return True


if __name__ == "__main__":

    pool1_config = {"poolname": "pool1",
                    "queue": "foo"}<|MERGE_RESOLUTION|>--- conflicted
+++ resolved
@@ -4,15 +4,12 @@
 import uuid
 
 from ipyparallel import Client
-<<<<<<< HEAD
 from parsl.providers import LocalProvider
 from parsl.providers.provider_base import JobStatus, JobState, ExecutionProvider
 from parsl.utils import RepresentationMixin
 
 from parsl.executors.base import ParslExecutor
-=======
-from parsl.providers.provider_base import JobState
->>>>>>> 6d66cab3
+
 from parsl.executors.errors import ScalingFailed
 from parsl.executors.ipp_controller import Controller
 from parsl.executors.status_handling import StatusHandlingExecutor
@@ -77,7 +74,6 @@
     """
 
     def __init__(self,
-<<<<<<< HEAD
                  provider: ExecutionProvider = LocalProvider(),
                  label: str = 'ipp',
                  working_dir: Optional[str] = None,
@@ -88,21 +84,8 @@
                  engine_debug_level: Optional[str] = None,
                  workers_per_node: int = 1,
                  managed: bool = True) -> None:
-        self.provider = provider
-=======
-                 provider=LocalProvider(),
-                 label='ipp',
-                 working_dir=None,
-                 controller=Controller(),
-                 container_image=None,
-                 engine_dir=None,
-                 storage_access=None,
-                 engine_debug_level=None,
-                 workers_per_node=1,
-                 managed=True):
 
         StatusHandlingExecutor.__init__(self, provider)
->>>>>>> 6d66cab3
         self.label = label
         self.working_dir = working_dir
         self.controller = controller
