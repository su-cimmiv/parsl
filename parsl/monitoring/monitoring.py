import os
import socket
import pickle
import logging
import time
import typeguard
import datetime
import zmq

import queue
from multiprocessing import Process, Queue
from parsl.utils import RepresentationMixin

from parsl.monitoring.message_type import MessageType
from typing import Any, Dict, Optional

_db_manager_excepts: Optional[Exception]

from typing import Optional, Tuple

try:
    from parsl.monitoring.db_manager import dbm_starter
except Exception as e:
    _db_manager_excepts = e
else:
    _db_manager_excepts = None

logger = logging.getLogger(__name__)


def start_file_logger(filename, name='monitoring', level=logging.DEBUG, format_string=None):
    """Add a stream log handler.

    Parameters
    ---------

    filename: string
        Name of the file to write logs to. Required.
    name: string
        Logger name.
    level: logging.LEVEL
        Set the logging level. Default=logging.DEBUG
        - format_string (string): Set the format string
    format_string: string
        Format string to use.

    Returns
    -------
        None.
    """
    if format_string is None:
        format_string = "%(asctime)s.%(msecs)03d %(name)s:%(lineno)d [%(levelname)s]  %(message)s"

    logger = logging.getLogger(name)
    logger.setLevel(level)
    handler = logging.FileHandler(filename)
    handler.setLevel(level)
    formatter = logging.Formatter(format_string, datefmt='%Y-%m-%d %H:%M:%S')
    handler.setFormatter(formatter)
    logger.addHandler(handler)
    return logger


class UDPRadio:

    def __init__(self, monitoring_url, source_id=None, timeout=10):
        """
        Parameters
        ----------

        monitoring_url : str
            URL of the form <scheme>://<IP>:<PORT>
        message : py obj
            Python object to send, this will be pickled
        source_id : str
            String identifier of the source
        timeout : int
            timeout, default=10s
        """

        self.monitoring_url = monitoring_url
        self.sock_timeout = timeout
        self.source_id = source_id
        try:
            self.scheme, self.ip, port = (x.strip('/') for x in monitoring_url.split(':'))
            self.port = int(port)
        except Exception:
            raise Exception("Failed to parse monitoring url: {}".format(monitoring_url))

        self.sock = socket.socket(socket.AF_INET,
                                  socket.SOCK_DGRAM,
                                  socket.IPPROTO_UDP)  # UDP
        self.sock.settimeout(self.sock_timeout)

    def send(self, message):
        """ Sends a message to the UDP receiver

        Parameter
        ---------

        message: object
            Arbitrary pickle-able object that is to be sent

        Returns:
            None
        """
        try:
            buffer = pickle.dumps((self.source_id,   # Identifier for manager
                                   int(time.time()),  # epoch timestamp
                                   message))
        except Exception:
            logging.exception("Exception during pickling", exc_info=True)
            return

        try:
            self.sock.sendto(buffer, (self.ip, self.port))
        except socket.timeout:
            logging.error("Could not send message within timeout limit")
            return
        return


@typeguard.typechecked
class MonitoringHub(RepresentationMixin):
    def __init__(self,
                 hub_address: str,
                 hub_port: Optional[int] = None,
                 hub_port_range: Tuple[int, int] = (55050, 56000),

                 client_address: str = "127.0.0.1",
                 client_port_range: Tuple[int, int] = (55000, 56000),

                 workflow_name: Optional[str] = None,
                 workflow_version: Optional[str] = None,
                 logging_endpoint: str = 'sqlite:///monitoring.db',
                 logdir: Optional[str] = None,
                 monitoring_debug: bool = False,
                 resource_monitoring_enabled: bool = True,
                 resource_monitoring_interval: float = 30):  # in seconds
        """
        Parameters
        ----------
        hub_address : str
             The ip address at which the workers will be able to reach the Hub.
        hub_port : int
             The specific port at which workers will be able to reach the Hub via UDP. Default: None
        hub_port_range : tuple(int, int)
             The MonitoringHub picks ports at random from the range which will be used by Hub.
             This is overridden when the hub_port option is set. Default: (55050, 56000)
        client_address : str
             The ip address at which the dfk will be able to reach Hub. Default: "127.0.0.1"
        client_port_range : tuple(int, int)
             The MonitoringHub picks ports at random from the range which will be used by Hub.
             Default: (55000, 56000)
        workflow_name : str
             The name for the workflow. Default to the name of the parsl script
        workflow_version : str
             The version of the workflow. Default to the beginning datetime of the parsl script
        logging_endpoint : str
             The database connection url for monitoring to log the information.
             These URLs follow RFC-1738, and can include username, password, hostname, database name.
             Default: 'sqlite:///monitoring.db'
        logdir : str
             Parsl log directory paths. Logs and temp files go here. Default: '.'
        monitoring_debug : Bool
             Enable monitoring debug logging. Default: False
        resource_monitoring_enabled : boolean
             Set this field to True to enable logging the info of resource usage of each task. Default: True
        resource_monitoring_interval : float
             The time interval, in seconds, at which the monitoring records the resource usage of each task. Default: 30 seconds
        """
        self.logger = None
        self._dfk_channel = None

        if _db_manager_excepts:
            raise(_db_manager_excepts)

        self.client_address = client_address
        self.client_port_range = client_port_range

        self.hub_address = hub_address
        self.hub_port = hub_port
        self.hub_port_range = hub_port_range

        self.logging_endpoint = logging_endpoint
        self.logdir = logdir
        self.monitoring_debug = monitoring_debug

        self.workflow_name = workflow_name
        self.workflow_version = workflow_version

        self.resource_monitoring_enabled = resource_monitoring_enabled
        self.resource_monitoring_interval = resource_monitoring_interval

    def start(self, run_id):

        if self.logdir is None:
            self.logdir = "."

        os.makedirs(self.logdir, exist_ok=True)

        # Initialize the ZMQ pipe to the Parsl Client
        self.logger = logger
        self.logger.info("Monitoring Hub initialized")

        self.logger.debug("Initializing ZMQ Pipes to client")
        self.monitoring_hub_active = True
        self.dfk_channel_timeout = 10000  # in milliseconds
        self._context = zmq.Context()
        self._dfk_channel = self._context.socket(zmq.DEALER)
        self._dfk_channel.setsockopt(zmq.SNDTIMEO, self.dfk_channel_timeout)
        self._dfk_channel.set_hwm(0)
        self.dfk_port = self._dfk_channel.bind_to_random_port("tcp://{}".format(self.client_address),
                                                              min_port=self.client_port_range[0],
                                                              max_port=self.client_port_range[1])

        comm_q = Queue(maxsize=10)  # type: Queue[Any]
        self.exception_q = Queue(maxsize=10)  # type: Queue[Any]
        self.priority_msgs = Queue()  # type: Queue[Any]
        self.resource_msgs = Queue()  # type: Queue[Any]
        self.node_msgs = Queue()  # type: Queue[Any]

        self.router_proc = Process(target=router_starter,
                                   args=(comm_q, self.exception_q, self.priority_msgs, self.node_msgs, self.resource_msgs),
                                   kwargs={"hub_address": self.hub_address,
                                           "hub_port": self.hub_port,
                                           "hub_port_range": self.hub_port_range,
                                           "client_address": self.client_address,
                                           "client_port": self.dfk_port,
                                           "logdir": self.logdir,
                                           "logging_level": logging.DEBUG if self.monitoring_debug else logging.INFO,
                                           "run_id": run_id
                                   },
                                   name="Monitoring-Router-Process",
                                   daemon=True,
        )
        self.router_proc.start()

        self.dbm_proc = Process(target=dbm_starter,
                                args=(self.exception_q, self.priority_msgs, self.node_msgs, self.resource_msgs,),
                                kwargs={"logdir": self.logdir,
                                        "logging_level": logging.DEBUG if self.monitoring_debug else logging.INFO,
                                        "db_url": self.logging_endpoint,
                                  },
                                name="Monitoring-DBM-Process",
                                daemon=True,
        )
        self.dbm_proc.start()
        self.logger.info("Started the Hub process {} and DBM process {}".format(self.router_proc.pid, self.dbm_proc.pid))

        try:
            udp_dish_port, ic_port = comm_q.get(block=True, timeout=120)
        except queue.Empty:
            self.logger.error("Hub has not completed initialization in 120s. Aborting")
            raise Exception("Hub failed to start")

        self.monitoring_hub_url = "udp://{}:{}".format(self.hub_address, udp_dish_port)
        return ic_port

    def send(self, mtype, message):
        self.logger.debug("Sending message {}, {}".format(mtype, message))
        try:
            self._dfk_channel.send_pyobj((mtype, message))
        except zmq.Again:
            self.logger.exception(
                "[MONITORING] The monitoring message sent from DFK to Hub timeouts after {}ms".format(self.dfk_channel_timeout))

    def close(self):
        if self.logger:
            self.logger.info("Terminating Monitoring Hub")
        exception_msgs = []
        while True:
            try:
                exception_msgs.append(self.exception_q.get(block=False))
                self.logger.error("Either Hub or DBM process got exception.")
            except queue.Empty:
                break
        if self._dfk_channel and self.monitoring_hub_active:
            self.monitoring_hub_active = False
            self._dfk_channel.close()
            if exception_msgs:
                for exception_msg in exception_msgs:
                    self.logger.error("{} process got exception {}. Terminating all monitoring processes.".format(exception_msg[0], exception_msg[1]))
                self.router_proc.terminate()
                self.dbm_proc.terminate()
            self.logger.info("Waiting for Hub to receive all messages and terminate")
            self.router_proc.join()
            self.logger.debug("Finished waiting for Hub termination")
            if len(exception_msgs) == 0:
                self.priority_msgs.put(("STOP", 0))
            self.dbm_proc.join()
            self.logger.debug("Finished waiting for DBM termination")

    @staticmethod
    def monitor_wrapper(f,
                        try_id,
                        task_id,
                        monitoring_hub_url,
                        run_id,
                        logging_level,
                        sleep_dur):
        """ Internal
        Wrap the Parsl app with a function that will call the monitor function and point it at the correct pid when the task begins.
        """
        def wrapped(*args, **kwargs):
<<<<<<< HEAD
            command_q = Queue(maxsize=10)  # type: Queue[Any]
=======
            # Send first message to monitoring router
            try:
                monitor(os.getpid(),
                        task_id,
                        monitoring_hub_url,
                        run_id,
                        logging_level,
                        sleep_dur,
                        first_message=True)
            except Exception:
                pass

            # create the monitor process and start
>>>>>>> fbb8c6e4
            p = Process(target=monitor,
                        args=(os.getpid(),
                              try_id,
                              task_id,
                              monitoring_hub_url,
                              run_id,
                              logging_level,
                              sleep_dur),
                        name="Monitor-Wrapper-{}".format(task_id))
            p.start()

            try:
                return f(*args, **kwargs)
            finally:
                # There's a chance of zombification if the workers are killed by some signals
                p.terminate()
                p.join()
        return wrapped


class MonitoringRouter:

    def __init__(self,
                 hub_address,
                 hub_port=None,
                 hub_port_range=(55050, 56000),

                 client_address="127.0.0.1",
                 client_port=None,

                 monitoring_hub_address="127.0.0.1",
                 logdir=".",
                 run_id=None,
                 logging_level=logging.INFO,
                 atexit_timeout=3    # in seconds
                ):
        """ Initializes a monitoring configuration class.

        Parameters
        ----------
        hub_address : str
             The ip address at which the workers will be able to reach the Hub.
        hub_port : int
             The specific port at which workers will be able to reach the Hub via UDP. Default: None
        hub_port_range : tuple(int, int)
             The MonitoringHub picks ports at random from the range which will be used by Hub.
             This is overridden when the hub_port option is set. Defauls: (55050, 56000)
        client_address : str
             The ip address at which the dfk will be able to reach Hub. Default: "127.0.0.1"
        client_port : tuple(int, int)
             The port at which the dfk will be able to reach Hub. Defauls: None
        logdir : str
             Parsl log directory paths. Logs and temp files go here. Default: '.'
        logging_level : int
             Logging level as defined in the logging module. Default: logging.INFO
        atexit_timeout : float, optional
            The amount of time in seconds to terminate the hub without receiving any messages, after the last dfk workflow message is received.

        """
        os.makedirs(logdir, exist_ok=True)
        self.logger = start_file_logger("{}/monitoring_router.log".format(logdir),
                                        name="monitoring_router",
                                        level=logging_level)
        self.logger.debug("Monitoring router starting")

        self.hub_port = hub_port
        self.hub_address = hub_address
        self.atexit_timeout = atexit_timeout
        self.run_id = run_id

        self.loop_freq = 10.0  # milliseconds

        # Initialize the UDP socket
        try:
            self.sock = socket.socket(socket.AF_INET,
                                      socket.SOCK_DGRAM,
                                      socket.IPPROTO_UDP)

            # We are trying to bind to all interfaces with 0.0.0.0
            if not self.hub_port:
                self.sock.bind(('0.0.0.0', 0))
                self.hub_port = self.sock.getsockname()[1]
            else:
                self.sock.bind(('0.0.0.0', self.hub_port))
            self.sock.settimeout(self.loop_freq / 1000)
            self.logger.info("Initialized the UDP socket on 0.0.0.0:{}".format(self.hub_port))
        except OSError:
            self.logger.critical("The port is already in use")
            self.hub_port = -1

        self._context = zmq.Context()
        self.dfk_channel = self._context.socket(zmq.DEALER)
        self.dfk_channel.setsockopt(zmq.LINGER, 0)
        self.dfk_channel.set_hwm(0)
        self.dfk_channel.RCVTIMEO = int(self.loop_freq)  # in milliseconds
        self.dfk_channel.connect("tcp://{}:{}".format(client_address, client_port))

        self.ic_channel = self._context.socket(zmq.DEALER)
        self.ic_channel.setsockopt(zmq.LINGER, 0)
        self.ic_channel.set_hwm(0)
        self.ic_channel.RCVTIMEO = int(self.loop_freq)  # in milliseconds
        self.logger.debug("hub_address: {}. hub_port_range {}".format(hub_address, hub_port_range))
        self.ic_port = self.ic_channel.bind_to_random_port("tcp://*",
                                                           min_port=hub_port_range[0],
                                                           max_port=hub_port_range[1])

    def start(self, priority_msgs, node_msgs, resource_msgs):

        while True:
            try:
                data, addr = self.sock.recvfrom(2048)
                msg = pickle.loads(data)
                resource_msgs.put((msg, addr))
                self.logger.debug("Got UDP Message from {}: {}".format(addr, msg))
            except socket.timeout:
                pass

            try:
                msg = self.dfk_channel.recv_pyobj()
                self.logger.debug("Got ZMQ Message from DFK: {}".format(msg))
                priority_msgs.put((msg, 0))
                if msg[0].value == MessageType.WORKFLOW_INFO.value and 'python_version' not in msg[1]:
                    break
            except zmq.Again:
                pass

            try:
                msg = self.ic_channel.recv_pyobj()
                msg[1]['run_id'] = self.run_id
                msg = (msg[0], msg[1])
                self.logger.debug("Got ZMQ Message from interchange: {}".format(msg))
                node_msgs.put((msg, 0))
            except zmq.Again:
                pass

        last_msg_received_time = time.time()
        while time.time() - last_msg_received_time < self.atexit_timeout:
            try:
                data, addr = self.sock.recvfrom(2048)
                msg = pickle.loads(data)
                resource_msgs.put((msg, addr))
                last_msg_received_time = time.time()
                self.logger.debug("Got UDP Message from {}: {}".format(addr, msg))
            except socket.timeout:
                pass

        self.logger.info("Monitoring router finished")


def router_starter(comm_q, exception_q, priority_msgs, node_msgs, resource_msgs, *args, **kwargs):
    router = MonitoringRouter(*args, **kwargs)
    comm_q.put((router.hub_port, router.ic_port))
    router.logger.info("Starting MonitoringRouter in router_starter")
    try:
        router.start(priority_msgs, node_msgs, resource_msgs)
    except Exception as e:
        router.logger.exception("router.start exception")
        exception_q.put(('Hub', str(e)))

    router.logger.info("End of router_starter")


def monitor(pid,
            try_id,
            task_id,
            monitoring_hub_url,
            run_id,
            logging_level=logging.INFO,
            sleep_dur=10,
            first_message=False):
    """Internal
    Monitors the Parsl task's resources by pointing psutil to the task's pid and watching it and its children.
    """
    import platform
    import time

    radio = UDPRadio(monitoring_hub_url,
                     source_id=task_id)

    if first_message:
        msg = {'run_id': run_id,
               'task_id': task_id,
               'hostname': platform.node(),
               'first_msg': first_message,
               'timestamp': datetime.datetime.now()
        }
        radio.send(msg)
        return

    import psutil
    import logging

    format_string = "%(asctime)s.%(msecs)03d %(name)s:%(lineno)d [%(levelname)s]  %(message)s"
    logging.basicConfig(filename='{logbase}/monitor.{task_id}.{pid}.log'.format(
        logbase="/tmp", task_id=task_id, pid=pid), level=logging_level, format=format_string)

    logging.debug("start of monitor")

    # these values are simple to log. Other information is available in special formats such as memory below.
    simple = ["cpu_num", 'cpu_percent', 'create_time', 'cwd', 'exe', 'memory_percent', 'nice', 'name', 'num_threads', 'pid', 'ppid', 'status', 'username']
    # values that can be summed up to see total resources used by task process and its children
    summable_values = ['cpu_percent', 'memory_percent', 'num_threads']

    pm = psutil.Process(pid)
    pm.cpu_percent()

<<<<<<< HEAD
    first_msg = True
    children_user_time = {}  # type: Dict[int, float]
    children_system_time = {}  # type: Dict[int, float]
=======
    children_user_time = {}
    children_system_time = {}
>>>>>>> fbb8c6e4
    total_children_user_time = 0.0
    total_children_system_time = 0.0
    while True:
        logging.debug("start of monitoring loop")
        try:
            d = {"psutil_process_" + str(k): v for k, v in pm.as_dict().items() if k in simple}
            d["run_id"] = run_id
            d["task_id"] = task_id
            d["try_id"] = try_id
            d['resource_monitoring_interval'] = sleep_dur
            d['hostname'] = platform.node()
            d['first_msg'] = first_message
            d['timestamp'] = datetime.datetime.now()

            logging.debug("getting children")
            children = pm.children(recursive=True)
            logging.debug("got children")

            d["psutil_cpu_count"] = psutil.cpu_count()
            d['psutil_process_memory_virtual'] = pm.memory_info().vms
            d['psutil_process_memory_resident'] = pm.memory_info().rss
            d['psutil_process_time_user'] = pm.cpu_times().user
            d['psutil_process_time_system'] = pm.cpu_times().system
            d['psutil_process_children_count'] = len(children)
            try:
                d['psutil_process_disk_write'] = pm.io_counters().write_bytes
                d['psutil_process_disk_read'] = pm.io_counters().read_bytes
            except Exception:
                # occasionally pid temp files that hold this information are unvailable to be read so set to zero
                logging.exception("Exception reading IO counters for main process. Recorded IO usage may be incomplete", exc_info=True)
                d['psutil_process_disk_write'] = 0
                d['psutil_process_disk_read'] = 0
            for child in children:
                for k, v in child.as_dict(attrs=summable_values).items():
                    d['psutil_process_' + str(k)] += v
                child_user_time = child.cpu_times().user
                child_system_time = child.cpu_times().system
                total_children_user_time += child_user_time - children_user_time.get(child.pid, 0)
                total_children_system_time += child_system_time - children_system_time.get(child.pid, 0)
                children_user_time[child.pid] = child_user_time
                children_system_time[child.pid] = child_system_time
                d['psutil_process_memory_virtual'] += child.memory_info().vms
                d['psutil_process_memory_resident'] += child.memory_info().rss
                try:
                    d['psutil_process_disk_write'] += child.io_counters().write_bytes
                    d['psutil_process_disk_read'] += child.io_counters().read_bytes
                except Exception:
                    # occassionally pid temp files that hold this information are unvailable to be read so add zero
                    logging.exception("Exception reading IO counters for child {k}. Recorded IO usage may be incomplete".format(k=k), exc_info=True)
                    d['psutil_process_disk_write'] += 0
                    d['psutil_process_disk_read'] += 0
            d['psutil_process_time_user'] += total_children_user_time
            d['psutil_process_time_system'] += total_children_system_time
            logging.debug("sending message")
            radio.send(d)
        except Exception:
            logging.exception("Exception getting the resource usage. Not sending usage to Hub", exc_info=True)

        logging.debug("sleeping")
        time.sleep(sleep_dur)

    logger.info("Monitor exiting")<|MERGE_RESOLUTION|>--- conflicted
+++ resolved
@@ -303,9 +303,6 @@
         Wrap the Parsl app with a function that will call the monitor function and point it at the correct pid when the task begins.
         """
         def wrapped(*args, **kwargs):
-<<<<<<< HEAD
-            command_q = Queue(maxsize=10)  # type: Queue[Any]
-=======
             # Send first message to monitoring router
             try:
                 monitor(os.getpid(),
@@ -319,7 +316,6 @@
                 pass
 
             # create the monitor process and start
->>>>>>> fbb8c6e4
             p = Process(target=monitor,
                         args=(os.getpid(),
                               try_id,
@@ -526,14 +522,8 @@
     pm = psutil.Process(pid)
     pm.cpu_percent()
 
-<<<<<<< HEAD
-    first_msg = True
     children_user_time = {}  # type: Dict[int, float]
     children_system_time = {}  # type: Dict[int, float]
-=======
-    children_user_time = {}
-    children_system_time = {}
->>>>>>> fbb8c6e4
     total_children_user_time = 0.0
     total_children_system_time = 0.0
     while True:
@@ -595,4 +585,5 @@
         logging.debug("sleeping")
         time.sleep(sleep_dur)
 
-    logger.info("Monitor exiting")+    # this statement is unreachable and that upsets mypy
+    # logger.info("Monitor exiting")