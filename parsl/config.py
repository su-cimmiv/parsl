import logging

from parsl.utils import RepresentationMixin
from parsl.executors.threads import ThreadPoolExecutor
from parsl.dataflow.error import ConfigurationError

from typing import Optional, Any, List # for mypy
from parsl.executors.base import ParslExecutor # for mypy

logger = logging.getLogger(__name__)


class Config(RepresentationMixin):
    """
    Specification of Parsl configuration options.

    Parameters
    ----------
    executors : list of ParslExecutor, optional
        List of executor instances to use. Possible executors include :class:`~parsl.executors.threads.ThreadPoolExecutor`,
        :class:`~parsl.executors.ipp.IPyParallelExecutor`, or :class:`~parsl.executors.swift_t.TurbineExecutor`. Default
        is [:class:`~parsl.executors.threads.ThreadPoolExecutor()`].
    app_cache : bool, optional
        Enable app caching. Default is True.
    checkpoint_files : list of str, optional
        List of paths to checkpoint files. Default is None.
    checkpoint_mode : str, optional
        Checkpoint mode to use, can be 'dfk_exit', 'task_exit', or 'periodic'. If set to
        `None`, checkpointing will be disabled. Default is None.
    checkpoint_period : str, optional
        Time interval (in "HH:MM:SS") at which to checkpoint completed tasks. Only has an effect if
        `checkpoint_mode='periodic'`.
    data_management_max_threads : int, optional
        Maximum number of threads to allocate for the data manager to use for managing input and output transfers.
        Default is 10.
    monitoring : MonitoringHub, optional
        The config to use for database monitoring. Default is None which does not log to a database.
    lazy_errors : bool, optional
        If True, errors from task failures will not be raised until `future.result()` is called. Otherwise, they will
        be raised as soon as the task returns. Default is True.
    retries : int, optional
        Set the number of retries in case of failure. Default is 0.
    run_dir : str, optional
        Path to run directory. Default is 'runinfo'.
    strategy : str, optional
        Strategy to use for scaling resources according to workflow needs. Can be 'simple' or `None`. If `None`, dynamic
        scaling will be disabled. Default is 'simple'.
    # TODO: db_logger_config is not documented here. The type is keyword based here, by the looks of it, which might
    # be better structured as a type-checked config object? For now, I've told mypy it is Optional[Any] which is weak.
    usage_tracking : bool, optional
        Set this field to True to Opt-in to Parsl's usage tracking system. Parsl only collects minimal, non personally-identifiable,
        information used for reporting to our funding agencies. Default is False.
    """
    def __init__(self,
<<<<<<< HEAD
                 executors: Optional[List[ParslExecutor]] =None,
                 app_cache: Optional[bool] =True,
                 checkpoint_files: Optional[List[str]] =None,
                 checkpoint_mode: Optional[str] =None,
                 checkpoint_period: Optional[str]=None,
                 data_management_max_threads: Optional[int] =10,
                 lazy_errors: Optional[bool] =True,
                 retries: Optional[int] =0,
                 run_dir: Optional[str] ='runinfo',
                 strategy: Optional[str] ='simple',
                 monitoring_config: Optional[Any] =None,
                 usage_tracking: Optional[bool] =False) -> None:
=======
                 executors=None,
                 app_cache=True,
                 checkpoint_files=None,
                 checkpoint_mode=None,
                 checkpoint_period=None,
                 data_management_max_threads=10,
                 lazy_errors=True,
                 retries=0,
                 run_dir='runinfo',
                 strategy='simple',
                 monitoring=None,
                 usage_tracking=False):
>>>>>>> b9001432
        if executors is None:
            executors = [ThreadPoolExecutor()]
        self.executors = executors
        self.app_cache = app_cache
        self.checkpoint_files = checkpoint_files
        self.checkpoint_mode = checkpoint_mode
        if checkpoint_period is not None:
            if checkpoint_mode is None:
                logger.debug('The requested `checkpoint_period={}` will have no effect because `checkpoint_mode=None`'.format(
                    checkpoint_period)
                )
            elif checkpoint_mode != 'periodic':
                logger.debug("Requested checkpoint period of {} only has an effect with checkpoint_mode='periodic'".format(
                    checkpoint_period)
                )
        if checkpoint_mode == 'periodic' and checkpoint_period is None:
            checkpoint_period = "00:30:00"
        self.checkpoint_period = checkpoint_period
        self.data_management_max_threads = data_management_max_threads
        self.lazy_errors = lazy_errors
        self.retries = retries
        self.run_dir = run_dir
        self.strategy = strategy
        self.usage_tracking = usage_tracking
        self.monitoring = monitoring

    @property
    def executors(self):
        return self._executors

    @executors.setter
    def executors(self, executors):
        labels = [e.label for e in executors]
        duplicates = [e for n, e in enumerate(labels) if e in labels[:n]]
        if len(duplicates) > 0:
            raise ConfigurationError('Executors must have unique labels ({})'.format(
                ', '.join(['label={}'.format(repr(d)) for d in duplicates])))
        self._executors = executors<|MERGE_RESOLUTION|>--- conflicted
+++ resolved
@@ -52,7 +52,6 @@
         information used for reporting to our funding agencies. Default is False.
     """
     def __init__(self,
-<<<<<<< HEAD
                  executors: Optional[List[ParslExecutor]] =None,
                  app_cache: Optional[bool] =True,
                  checkpoint_files: Optional[List[str]] =None,
@@ -63,22 +62,8 @@
                  retries: Optional[int] =0,
                  run_dir: Optional[str] ='runinfo',
                  strategy: Optional[str] ='simple',
-                 monitoring_config: Optional[Any] =None,
+                 monitoring: Optional[Any] =None,
                  usage_tracking: Optional[bool] =False) -> None:
-=======
-                 executors=None,
-                 app_cache=True,
-                 checkpoint_files=None,
-                 checkpoint_mode=None,
-                 checkpoint_period=None,
-                 data_management_max_threads=10,
-                 lazy_errors=True,
-                 retries=0,
-                 run_dir='runinfo',
-                 strategy='simple',
-                 monitoring=None,
-                 usage_tracking=False):
->>>>>>> b9001432
         if executors is None:
             executors = [ThreadPoolExecutor()]
         self.executors = executors
