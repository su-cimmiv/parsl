--- conflicted
+++ resolved
@@ -1,12 +1,8 @@
 import logging
 import parsl  # noqa F401 (used in string type annotation)
 import time
-<<<<<<< HEAD
+import zmq
 from typing import cast, Dict, Sequence, Optional
-=======
-import zmq
-from typing import Dict, Sequence
->>>>>>> 8b65cdf7
 from typing import List  # noqa F401 (used in type annotation)
 
 from parsl.dataflow.executor_status import ExecutorStatus
@@ -28,9 +24,6 @@
         self._last_poll_time = 0.0
         self._status = {}  # type: Dict[object, JobStatus]
 
-<<<<<<< HEAD
-    def _should_poll(self, now: float) -> bool:
-=======
         # Create a ZMQ channel to send poll status to monitoring
         self.monitoring_enabled = False
         if self._dfk.monitoring is not None:
@@ -43,8 +36,7 @@
             self.hub_channel.connect("tcp://{}:{}".format(hub_address, hub_port))
             logger.info("Monitoring enabled on task status poller")
 
-    def _should_poll(self, now: float):
->>>>>>> 8b65cdf7
+    def _should_poll(self, now: float) -> bool:
         return now >= self._last_poll_time + self._interval
 
     def poll(self, now: float) -> None:
