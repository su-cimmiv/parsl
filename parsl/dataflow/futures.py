--- conflicted
+++ resolved
@@ -74,14 +74,8 @@
         super().__init__()
         self.parent = None
         self._update_lock = threading.Lock()
-<<<<<<< HEAD
         self._outputs = []  # type: List[Future]
-        self._stdout = stdout
-        self._stderr = stderr
-=======
-        self._outputs = []
         self.task_def = task_def
->>>>>>> df2b07ba
 
     def parent_callback(self, executor_fu):
         """Callback from a parent future to update the AppFuture.
