<<<<<<< HEAD
from __future__ import annotations
=======
import logging
>>>>>>> e945ba94
import sys
import threading
import time

from parsl.dataflow.task_status_poller import TaskStatusPoller

from typing import List, Optional
from typing import TYPE_CHECKING
if TYPE_CHECKING:
    from parsl.dataflow.dflow import DataFlowKernel

logger = logging.getLogger(__name__)


class FlowNoControl(object):
    """FlowNoControl implements similar interfaces as FlowControl.

    Null handlers are used so as to mimic the FlowControl class.

    """

    def __init__(self, dfk: "DataFlowKernel", *args, threshold: int =2, interval: int =2) -> None:
        """Initialize the flowcontrol object. This does nothing.

        Args:
             - dfk (DataFlowKernel) : DFK object to track parsl progress

        KWargs:
             - threshold (int) : Tasks after which the callback is triggered
             - interval (int) : seconds after which timer expires
        """
        pass

    def notify(self, event_id):
        """This notifiy fn does nothing."""
        pass

    def close(self):
        """This close fn does nothing."""
        pass


class FlowControl(object):
    """Implements threshold-interval based flow control.

    The overall goal is to trap the flow of apps from the
    workflow, measure it and redirect it the appropriate executors for
    processing.

    This is based on the following logic:

    .. code-block:: none

        BEGIN (INTERVAL, THRESHOLD, callback) :
            start = current_time()

            while (current_time()-start < INTERVAL) :
                 count = get_events_since(start)
                 if count >= THRESHOLD :
                     break

            callback()

    This logic ensures that the callbacks are activated with a maximum delay
    of `interval` for systems with infrequent events as well as systems which would
    generate large bursts of events.

    Once a callback is triggered, the callback generally runs a strategy
    method on the sites available as well asqeuque

    TODO: When the debug logs are enabled this module emits duplicate messages.
    This issue needs more debugging. What I've learnt so far is that the duplicate
    messages are present only when the timer thread is started, so this could be
    from a duplicate logger being added by the thread.
    """

    def __init__(self, dfk: "DataFlowKernel", *args, threshold: int =20, interval: int =5) -> None:
        """Initialize the flowcontrol object.

        We start the timer thread here

        Args:
             - dfk (DataFlowKernel) : DFK object to track parsl progress

        KWargs:
             - threshold (int) : Tasks after which the callback is triggered
             - interval (int) : seconds after which timer expires
        """
        self.dfk = dfk
        self.threshold = threshold
        self.interval = interval
        self.cb_args = args
        self.task_status_poller = TaskStatusPoller(dfk)
        self.callback = self.task_status_poller.poll
        self._handle = None
        self._event_count = 0
        self._event_buffer = [] # type: List[str]
        self._wake_up_time = time.time() + 1
        self._kill_event = threading.Event()
        self._thread = threading.Thread(target=self._wake_up_timer, args=(self._kill_event,), name="FlowControl-Thread")
        self._thread.daemon = True
        self._thread.start()

    def _wake_up_timer(self, kill_event):
        """Internal. This is the function that the thread will execute.
        waits on an event so that the thread can make a quick exit when close() is called

        Args:
            - kill_event (threading.Event) : Event to wait on
        """

        while True:
            prev = self._wake_up_time

            # Waiting for the event returns True only when the event
            # is set, usually by the parent thread
            time_to_die = kill_event.wait(float(max(prev - time.time(), 0)))

            if time_to_die:
                return

            if prev == self._wake_up_time:
                self.make_callback(kind='timer')
            else:
                print("Sleeping a bit more")

    def notify(self, event_id: str) -> None:
        """Let the FlowControl system know that there is an event."""
        self._event_buffer.extend([event_id])
        self._event_count += 1
        if self._event_count >= self.threshold:
            logger.debug("Eventcount >= threshold")
            self.make_callback(kind="event")

    def make_callback(self, kind: Optional[str] =None) -> None:
        """Makes the callback and resets the timer.

        KWargs:
               - kind (str): Default=None, used to pass information on what
                 triggered the callback
        """
        self._wake_up_time = time.time() + self.interval
        try:
            self.callback(tasks=self._event_buffer, kind=kind)
        except Exception:
            logger.error("Flow control callback threw an exception - logging and proceeding anyway", exc_info=True)
        self._event_buffer = []

    def add_executors(self, executors):
        self.task_status_poller.add_executors(executors)

    def close(self):
        """Merge the threads and terminate."""
        self._kill_event.set()
        self._thread.join()


class Timer(object):
    """This timer is a simplified version of the FlowControl timer.
    This timer does not employ notify events.

    This is based on the following logic :

    .. code-block:: none


        BEGIN (INTERVAL, THRESHOLD, callback) :
            start = current_time()

            while (current_time()-start < INTERVAL) :
                 wait()
                 break

            callback()

    """

    def __init__(self, callback, *args, interval=5, name=None):
        """Initialize the flowcontrol object
        We start the timer thread here

        Args:
             - dfk (DataFlowKernel) : DFK object to track parsl progress

        KWargs:
             - threshold (int) : Tasks after which the callback is triggered
             - interval (int) : seconds after which timer expires
             - name (str) : a base name to use when naming the started thread
        """

        self.interval = interval
        self.cb_args = args
        self.callback = callback
        self._wake_up_time = time.time() + 1

        self._kill_event = threading.Event()
        if name is None:
            name = "Timer-Thread-{}".format(id(self))
        else:
            name = "{}-Timer-Thread-{}".format(name, id(self))
        self._thread = threading.Thread(target=self._wake_up_timer, args=(self._kill_event,), name=name)
        self._thread.daemon = True
        self._thread.start()

    def _wake_up_timer(self, kill_event):
        """Internal. This is the function that the thread will execute.
        waits on an event so that the thread can make a quick exit when close() is called

        Args:
            - kill_event (threading.Event) : Event to wait on
        """

        # Sleep till time to wake up
        while True:
            prev = self._wake_up_time

            # Waiting for the event returns True only when the event
            # is set, usually by the parent thread
            time_to_die = kill_event.wait(float(max(prev - time.time(), 0)))

            if time_to_die:
                return

            if prev == self._wake_up_time:
                self.make_callback(kind='timer')
            else:
                print("Sleeping a bit more")

    def make_callback(self, kind=None):
        """Makes the callback and resets the timer.
        """
        self._wake_up_time = time.time() + self.interval
        self.callback(*self.cb_args)

    def close(self):
        """Merge the threads and terminate.
        """
        self._kill_event.set()
        self._thread.join()


if __name__ == "__main__":

    def foo():
        print("Callback made at :", time.time())

    timer = Timer(foo)

    time.sleep(60)
    timer.close()
    exit(0)

    print("This is broken")

    def cback(*args):
        print("*" * 40)
        print("Callback at {0} with args : {1}".format(time.time(), args))
        print("*" * 40)

    fc = FlowControl(cback)

    print("Testing")
    print("Press E(Enter) to create and event, X(Enter) to exit")
    while True:
        x = sys.stdin.read(1)
        if x.lower() == 'e':
            print("Event")
            fc.notify()
        elif x.lower() == 'x':
            print("Exiting ...")
            break
        else:
            print("Continuing.. got[%s]", x)<|MERGE_RESOLUTION|>--- conflicted
+++ resolved
@@ -1,8 +1,5 @@
-<<<<<<< HEAD
 from __future__ import annotations
-=======
 import logging
->>>>>>> e945ba94
 import sys
 import threading
 import time
