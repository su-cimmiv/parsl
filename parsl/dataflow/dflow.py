--- conflicted
+++ resolved
@@ -198,11 +198,7 @@
 
         atexit.register(self.atexit_cleanup)
 
-<<<<<<< HEAD
-    def _create_task_log_info(self, task_id: int, fail_mode: str) -> Dict[str, Any]:
-=======
-    def _create_task_log_info(self, task_id):
->>>>>>> bd9248a7
+    def _create_task_log_info(self, task_id: int) -> Dict[str, Any]:
         """
         Create the dictionary that will be included in the log.
         """
@@ -250,19 +246,12 @@
         task_log_info['task_depends'] = None
         task_log_info['task_depends'] = ",".join([str(t.tid) for t in self.tasks[task_id]['depends'] if isinstance(t, AppFuture) or isinstance(t, DataFuture)])
         task_log_info['task_elapsed_time'] = None
-<<<<<<< HEAD
 
         # explicit variables for None reasoning
         time_returned = self.tasks[task_id]['time_returned']
         time_submitted = self.tasks[task_id]['time_submitted']
         if time_returned is not None and time_submitted is not None:
             task_log_info['task_elapsed_time'] = (time_returned - time_submitted).total_seconds()
-        task_log_info['task_fail_mode'] = fail_mode
-=======
-        if self.tasks[task_id]['time_returned'] is not None:
-            task_log_info['task_elapsed_time'] = (self.tasks[task_id]['time_returned'] -
-                                                  self.tasks[task_id]['time_submitted']).total_seconds()
->>>>>>> bd9248a7
         return task_log_info
 
     def _count_deps(self, depends: Sequence[Future]) -> int:
