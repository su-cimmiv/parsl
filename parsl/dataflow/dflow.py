--- conflicted
+++ resolved
@@ -11,10 +11,6 @@
 import sys
 import datetime
 from getpass import getuser
-<<<<<<< HEAD
-=======
-from typing import Any, Dict, List, Optional, Sequence
->>>>>>> b7d6519a
 from uuid import uuid4
 from socket import gethostname
 from concurrent.futures import Future
@@ -198,11 +194,7 @@
 
         atexit.register(self.atexit_cleanup)
 
-<<<<<<< HEAD
-    def _create_task_log_info(self, task_id: int) -> Dict[str, Any]:
-=======
-    def _create_task_log_info(self, task_record):
->>>>>>> b7d6519a
+    def _create_task_log_info(self, task_record: TaskRecord) -> Dict[str, Any]:
         """
         Create the dictionary that will be included in the log.
         """
@@ -213,21 +205,17 @@
 
         task_log_info = {}  # type: Dict[str, Any]
 
-        task_log_info["task_func_name"] = self.tasks[task_id]['func_name']
-        task_log_info["task_fn_hash"] = self.tasks[task_id]['fn_hash']
-        task_log_info["task_memoize"] = self.tasks[task_id]['memoize']
-        task_log_info["task_hashsum"] = self.tasks[task_id]['memoize']
-        task_log_info["task_fail_count"] = self.tasks[task_id]['fail_count']
-        task_log_info["task_status"] = self.tasks[task_id]['status']
-        task_log_info["task_id"] = self.tasks[task_id]['id']
-        task_log_info["task_time_submitted"] = self.tasks[task_id]['time_submitted']
-        task_log_info["task_time_returned"] = self.tasks[task_id]['time_returned']
-        task_log_info["task_executor"] = self.tasks[task_id]['executor']
-
-<<<<<<< HEAD
-=======
-        task_log_info = {"task_" + k: task_record[k] for k in info_to_monitor}
->>>>>>> b7d6519a
+        task_log_info["task_func_name"] = task_record['func_name']
+        task_log_info["task_fn_hash"] = task_record['fn_hash']
+        task_log_info["task_memoize"] = task_record['memoize']
+        task_log_info["task_hashsum"] = task_record['memoize']
+        task_log_info["task_fail_count"] = task_record['fail_count']
+        task_log_info["task_status"] = task_record['status']
+        task_log_info["task_id"] = task_record['id']
+        task_log_info["task_time_submitted"] = task_record['time_submitted']
+        task_log_info["task_time_returned"] = task_record['time_returned']
+        task_log_info["task_executor"] = task_record['executor']
+
         task_log_info['run_id'] = self.run_id
         task_log_info['timestamp'] = datetime.datetime.now()
         task_log_info['task_status_name'] = task_record['status'].name
@@ -252,13 +240,7 @@
         task_log_info['task_stderr'] = stderr_name
         task_log_info['task_fail_history'] = ",".join(task_record['fail_history'])
         task_log_info['task_depends'] = None
-<<<<<<< HEAD
-        task_log_info['task_depends'] = ",".join([str(t.tid) for t in self.tasks[task_id]['depends'] if isinstance(t, AppFuture) or isinstance(t, DataFuture)])
-=======
-        if task_record['depends'] is not None:
-            task_log_info['task_depends'] = ",".join([str(t.tid) for t in task_record['depends']
-                                                      if isinstance(t, AppFuture) or isinstance(t, DataFuture)])
->>>>>>> b7d6519a
+        task_log_info['task_depends'] = ",".join([str(t.tid) for t in task_record['depends'] if isinstance(t, AppFuture) or isinstance(t, DataFuture)])
         return task_log_info
 
     def _count_deps(self, depends: Sequence[Future]) -> int:
@@ -295,15 +277,10 @@
              makes this callback
         """
 
-<<<<<<< HEAD
-        if not isinstance(task_id, int):
-            raise ValueError("BENC manual type check 1")
-=======
         task_record = self.tasks[task_id]
 
         if not future.done():
             raise ValueError("done callback called, despite future not reporting itself as done")
->>>>>>> b7d6519a
 
         try:
             res = future.result()
@@ -361,33 +338,7 @@
         if task_record['status'] == States.pending:
             self.launch_if_ready(task_id)
 
-<<<<<<< HEAD
-        with self.tasks[task_id]['app_fu']._update_lock:
-
-            if not future.done():
-                raise ValueError("done callback called, despite future not reporting itself as done")
-
-            try:
-                res = future.result()
-                if isinstance(res, RemoteExceptionWrapper):
-                    res.reraise()
-
-                self.tasks[task_id]['app_fu'].set_result(future.result())
-            except Exception as e:
-                if self.tasks[task_id]['retries_left'] > 0:
-                    # ignore this exception, because assume some later
-                    # parent executor, started external to this class,
-                    # will provide the answer
-                    pass
-                else:
-                    self.tasks[task_id]['app_fu'].set_exception(e)
-
-        return
-
     def handle_app_update(self, task_id: int, future: AppFuture) -> None:
-=======
-    def handle_app_update(self, task_id, future):
->>>>>>> b7d6519a
         """This function is called as a callback when an AppFuture
         is in its final state.
 
@@ -630,19 +581,11 @@
         return func
 
     def _gather_all_deps(self, args: Sequence[Any], kwargs: Dict[str, Any]) -> List[Future]:
-<<<<<<< HEAD
-        """Count the number of unresolved futures on which a task depends.
-
-        Args:
-            - args: The list of args list to the fn
-            - kwargs: The dict of all kwargs passed to the fn
-=======
         """Assemble a list of all Futures passed as arguments, kwargs or in the inputs kwarg.
 
         Args:
             - args: The list of args pass to the app
             - kwargs: The dict of all kwargs passed to the app
->>>>>>> b7d6519a
 
         Returns:
             - list of dependencies
