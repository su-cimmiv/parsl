--- conflicted
+++ resolved
@@ -203,7 +203,6 @@
         """
         Create the dictionary that will be included in the log.
         """
-<<<<<<< HEAD
 
         # because self.tasks[task_id] is now a TaskRecord not a Dict[str,...], type checking
         # can't do enough type checking if just iterating over this list of keys to copy
@@ -218,14 +217,11 @@
         task_log_info["task_fail_count"] = task_record['fail_count']
         task_log_info["task_status"] = task_record['status']
         task_log_info["task_id"] = task_record['id']
-        task_log_info["task_time_submitted"] = task_record['time_submitted']
+        task_log_info["task_time_invoked"] = task_record['time_submitted']
+        task_log_info["task_try_time_launched"] = task_record['time_submitted']
         task_log_info["task_time_returned"] = task_record['time_returned']
+        task_log_info["task_task_time_returned"] = task_record['time_returned']
         task_log_info["task_executor"] = task_record['executor']
-=======
-        info_to_monitor = ['func_name', 'fn_hash', 'memoize', 'hashsum', 'fail_count', 'status',
-                           'id', 'time_invoked', 'try_time_launched', 'time_returned', 'try_time_returned', 'executor']
->>>>>>> 28b1c1bb
-
         task_log_info['run_id'] = self.run_id
         task_log_info['try_id'] = task_record['try_id']
         task_log_info['timestamp'] = datetime.datetime.now()
@@ -787,13 +783,9 @@
                     'id': task_id,
                     'time_invoked': datetime.datetime.now(),
                     'time_returned': None,
-<<<<<<< HEAD
-                    'resource_specification': resource_specification}  # type: TaskRecord
-=======
                     'try_time_launched': None,
                     'try_time_returned': None,
-                    'resource_specification': resource_specification}
->>>>>>> 28b1c1bb
+                    'resource_specification': resource_specification}  # type: TaskRecord
 
         app_fu = AppFuture(task_def)
 
