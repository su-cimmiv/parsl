from __future__ import annotations
import atexit
import logging
import os
import pathlib
import pickle
import random
import typeguard
import inspect
import threading
import sys
import datetime
from getpass import getuser
from typing import Optional
from typing_extensions import TypedDict
from uuid import uuid4
from socket import gethostname
from concurrent.futures import Future
from functools import partial

# only for type checking:
from typing import Any, Callable, Dict, Iterable, Optional, Union, List, Sequence, Tuple, cast
from parsl.channels.base import Channel
from parsl.providers.provider_base import Channeled, MultiChanneled, ExecutionProvider

import parsl
from parsl.app.errors import RemoteExceptionWrapper
from parsl.app.futures import DataFuture
from parsl.config import Config
from parsl.data_provider.data_manager import DataManager
from parsl.data_provider.files import File
from parsl.dataflow.error import BadCheckpoint, ConfigurationError, DependencyError, DuplicateTaskError
from parsl.dataflow.flow_control import FlowControl, Timer
from parsl.dataflow.futures import AppFuture
from parsl.dataflow.memoization import Memoizer
from parsl.dataflow.rundirs import make_rundir
from parsl.dataflow.states import States, FINAL_FAILURE_STATES
from parsl.dataflow.taskrecord import TaskRecord
from parsl.dataflow.usage_tracking.usage import UsageTracker
from parsl.executors.base import ParslExecutor # for mypy
from parsl.executors.threads import ThreadPoolExecutor
from parsl.utils import get_version, get_std_fname_mode

from parsl.monitoring.message_type import MessageType


logger = logging.getLogger(__name__)

class DataFlowKernel(object):
    """The DataFlowKernel adds dependency awareness to an existing executor.

    It is responsible for managing futures, such that when dependencies are resolved,
    pending tasks move to the runnable state.

    Here is a simplified diagram of what happens internally::

         User             |        DFK         |    Executor
        ----------------------------------------------------------
                          |                    |
               Task-------+> +Submit           |
             App_Fu<------+--|                 |
                          |  Dependencies met  |
                          |         task-------+--> +Submit
                          |        Ex_Fu<------+----|

    """

    def __init__(self, config: Config =Config()) -> None:
        """Initialize the DataFlowKernel.

        Parameters
        ----------
        config : Config
            A specification of all configuration options. For more details see the
            :class:~`parsl.config.Config` documentation.
        """

        # this will be used to check cleanup only happens once
        self.cleanup_called = False

        if isinstance(config, dict):
            raise ConfigurationError(
                    'Expected `Config` class, received dictionary. For help, '
                    'see http://parsl.readthedocs.io/en/stable/stubs/parsl.config.Config.html')
        self._config = config
        self.run_dir = make_rundir(config.run_dir)

        if config.initialize_logging:
            parsl.set_file_logger("{}/parsl.log".format(self.run_dir), level=logging.DEBUG)

        logger.debug("Starting DataFlowKernel with config\n{}".format(config))

        if sys.version_info < (3, 6):
            logger.warning("Support for python versions < 3.6 is deprecated and will be removed after parsl 0.10")

        logger.info("Parsl version: {}".format(get_version()))

        self.checkpoint_lock = threading.Lock()

        self.usage_tracker = UsageTracker(self)
        self.usage_tracker.send_message()

        # Monitoring
        self.run_id = str(uuid4())
        self.tasks_completed_count = 0
        self.tasks_failed_count = 0
        self.tasks_dep_fail_count = 0

        self.monitoring = config.monitoring
        # hub address and port for interchange to connect
        self.hub_address = None  # type: Optional[str]
        self.hub_interchange_port = None  # type: Optional[int]
        if self.monitoring:
            if self.monitoring.logdir is None:
                self.monitoring.logdir = self.run_dir
            self.hub_address = self.monitoring.hub_address
            self.hub_interchange_port = self.monitoring.start(self.run_id)

        self.time_began = datetime.datetime.now()
        self.time_completed = None # type: Optional[datetime.datetime]

        # TODO: make configurable
        logger.info("Run id is: " + self.run_id)

        self.workflow_name = None
        if self.monitoring is not None and self.monitoring.workflow_name is not None:
            self.workflow_name = self.monitoring.workflow_name
        else:
            for frame in inspect.stack():
                fname = os.path.basename(str(frame.filename))
                parsl_file_names = ['dflow.py', 'typeguard.py', '__init__.py']
                # Find first file name not considered a parsl file
                if fname not in parsl_file_names:
                    self.workflow_name = fname
                    break
            else:
                self.workflow_name = "unnamed"

        self.workflow_version = str(self.time_began.replace(microsecond=0))
        if self.monitoring is not None and self.monitoring.workflow_version is not None:
            self.workflow_version = self.monitoring.workflow_version

        workflow_info = {
                'python_version': "{}.{}.{}".format(sys.version_info.major,
                                                    sys.version_info.minor,
                                                    sys.version_info.micro),
                'parsl_version': get_version(),
                "time_began": self.time_began,
                'time_completed': None,
                'workflow_duration': None,
                'run_id': self.run_id,
                'workflow_name': self.workflow_name,
                'workflow_version': self.workflow_version,
                'rundir': self.run_dir,
                'tasks_completed_count': self.tasks_completed_count,
                'tasks_failed_count': self.tasks_failed_count,
                'user': getuser(),
                'host': gethostname(),
        }

        if self.monitoring:
            self.monitoring.send(MessageType.WORKFLOW_INFO,
                                 workflow_info)

        checkpoints = self.load_checkpoints(config.checkpoint_files)
        self.memoizer = Memoizer(self, memoize=config.app_cache, checkpoint=checkpoints)
        self.checkpointed_tasks = 0
        self._checkpoint_timer = None
        self.checkpoint_mode = config.checkpoint_mode

        # the flow control keeps track of executors and provider task states;
        # must be set before executors are added since add_executors calls
        # flowcontrol.add_executors.
        self.flowcontrol = FlowControl(self)

        self.executors = {} # type: Dict[str, ParslExecutor]
        self.data_manager = DataManager(self)
        data_manager_executor = ThreadPoolExecutor(max_threads=config.data_management_max_threads, label='data_manager')
        self.add_executors(config.executors + [data_manager_executor])

        if self.checkpoint_mode == "periodic":
            try:
                if config.checkpoint_period is None:
                    raise ValueError("Checkpoint period cannot be none with periodic checkpoint mode")
                    # TODO: a more type driven approach to this would be to make a single checkpoint
                    # configuration super-type, where a 'periodic' subtype would contain the
                    # period time data, but the other subtypes would not.
                else:
                    h, m, s = map(int, config.checkpoint_period.split(':'))
                    checkpoint_period = (h * 3600) + (m * 60) + s
                    self._checkpoint_timer = Timer(self.checkpoint, interval=checkpoint_period, name="Checkpoint")
            except Exception:
                logger.error("invalid checkpoint_period provided: {0} expected HH:MM:SS".format(config.checkpoint_period))
                self._checkpoint_timer = Timer(self.checkpoint, interval=(30 * 60), name="Checkpoint")

        self.task_count = 0
        self.tasks = {} # type: Dict[int, TaskRecord]
        self.submitter_lock = threading.Lock()

        atexit.register(self.atexit_cleanup)

    def _create_task_log_info(self, task_id: int, fail_mode: str) -> Dict[str, Any]:
        """
        Create the dictionary that will be included in the log.
        """

        # because self.tasks[task_id] is now a TaskRecord not a Dict[str,...], type checking
        # can't do enough type checking if just iterating over this list of keys to copy
        # and the assignments need to be written out explicitly.

        task_log_info = {} # type: Dict[str, Any]

        task_log_info["task_func_name"] = self.tasks[task_id]['func_name']
        task_log_info["task_fn_hash"] = self.tasks[task_id]['fn_hash']
        task_log_info["task_memoize"] = self.tasks[task_id]['memoize']
        task_log_info["task_hashsum"] = self.tasks[task_id]['memoize']
        task_log_info["task_fail_count"] = self.tasks[task_id]['fail_count']
        task_log_info["task_status"] = self.tasks[task_id]['status']
        task_log_info["task_id"] = self.tasks[task_id]['id']
        task_log_info["task_time_submitted"] = self.tasks[task_id]['time_submitted']
        task_log_info["task_time_returned"] = self.tasks[task_id]['time_returned']
        task_log_info["task_executor"] = self.tasks[task_id]['executor']

        task_log_info['run_id'] = self.run_id
        task_log_info['timestamp'] = datetime.datetime.now()
        task_log_info['task_status_name'] = self.tasks[task_id]['status'].name
        task_log_info['tasks_failed_count'] = self.tasks_failed_count
        task_log_info['tasks_completed_count'] = self.tasks_completed_count
        task_log_info['task_inputs'] = str(self.tasks[task_id]['kwargs'].get('inputs', None))
        task_log_info['task_outputs'] = str(self.tasks[task_id]['kwargs'].get('outputs', None))
        task_log_info['task_stdin'] = self.tasks[task_id]['kwargs'].get('stdin', None)
        stdout_spec = self.tasks[task_id]['kwargs'].get('stdout', None)
        stderr_spec = self.tasks[task_id]['kwargs'].get('stderr', None)
        try:
            stdout_name, _ = get_std_fname_mode('stdout', stdout_spec)
        except Exception as e:
            logger.warning("Incorrect stdout format {} for Task {}".format(stdout_spec, task_id))
            stdout_name = str(e)
        try:
            stderr_name, _ = get_std_fname_mode('stderr', stderr_spec)
        except Exception as e:
            logger.warning("Incorrect stderr format {} for Task {}".format(stderr_spec, task_id))
            stderr_name = str(e)
        task_log_info['task_stdout'] = stdout_name
        task_log_info['task_stderr'] = stderr_name
        task_log_info['task_fail_history'] = None
        if self.tasks[task_id]['fail_history'] is not None:
            task_log_info['task_fail_history'] = ",".join(self.tasks[task_id]['fail_history'])
        task_log_info['task_depends'] = None
        task_log_info['task_depends'] = ",".join([str(t.tid) for t in self.tasks[task_id]['depends']
                                                      if isinstance(t, AppFuture) or isinstance(t, DataFuture)])
        task_log_info['task_elapsed_time'] = None

        # explicit variables for None reasoning
        time_returned = self.tasks[task_id]['time_returned']
        time_submitted = self.tasks[task_id]['time_submitted']
        if time_returned is not None and time_submitted is not None:
            task_log_info['task_elapsed_time'] = (time_returned - time_submitted).total_seconds()
        task_log_info['task_fail_mode'] = fail_mode
        return task_log_info

    def _count_deps(self, depends: List[object]) -> int:
        """Internal.

        Count the number of unresolved futures in the list depends.
        """
        count = 0
        for dep in depends:
            if isinstance(dep, Future):
                if not dep.done():
                    count += 1

        return count

    @property
    def config(self) -> Config:
        """Returns the fully initialized config that the DFK is actively using.

        Returns:
             - config (dict)
        """
        return self._config

    def handle_exec_update(self, task_id: int, future: Future) -> None:
        """This function is called only as a callback from an execution
        attempt reaching a final state (either successfully or failing).

        It will launch retries if necessary, and update the task
        structure.

        Args:
             task_id (int) : Task id ## TODO: push up change to remove this being a UUID
             future (Future) : The future object corresponding to the task which
             makes this callback
        """

        if not isinstance(task_id, int):
            raise ValueError("BENC manual type check 1")

        try:
            res = future.result()
            if isinstance(res, RemoteExceptionWrapper):
                res.reraise()

        except Exception as e:
            logger.debug("Task {} failed".format(task_id))
            # We keep the history separately, since the future itself could be
            # tossed.
            self.tasks[task_id]['fail_history'].append(str(e))
            self.tasks[task_id]['fail_count'] += 1

            if not self._config.lazy_errors:
                logger.exception("Eager fail, skipping retry logic")
                self.tasks[task_id]['status'] = States.failed
                if self.monitoring:
                    task_log_info = self._create_task_log_info(task_id, 'eager')
                    self.monitoring.send(MessageType.TASK_INFO, task_log_info)
                return

            if self.tasks[task_id]['status'] == States.dep_fail:
                logger.info("Task {} failed due to dependency failure so skipping retries".format(task_id))
            elif self.tasks[task_id]['fail_count'] <= self._config.retries:
                self.tasks[task_id]['status'] = States.pending
                logger.info("Task {} marked for retry".format(task_id))

            else:
                logger.exception("Task {} failed after {} retry attempts".format(task_id,
                                                                                 self._config.retries))
                self.tasks[task_id]['status'] = States.failed
                self.tasks_failed_count += 1
                self.tasks[task_id]['time_returned'] = datetime.datetime.now()

        else:
            self.tasks[task_id]['status'] = States.done
            self.tasks_completed_count += 1

            logger.info("Task {} completed".format(task_id))
            self.tasks[task_id]['time_returned'] = datetime.datetime.now()

        if self.tasks[task_id]['app_fu'].stdout is not None:
            logger.info("Standard output for task {} available at {}".format(task_id, self.tasks[task_id]['app_fu'].stdout))
        if self.tasks[task_id]['app_fu'].stderr is not None:
            logger.info("Standard error for task {} available at {}".format(task_id, self.tasks[task_id]['app_fu'].stderr))

        if self.monitoring:
            task_log_info = self._create_task_log_info(task_id, 'lazy')
            self.monitoring.send(MessageType.TASK_INFO, task_log_info)

        # it might be that in the course of the update, we've gone back to being
        # pending - in which case, we should consider ourself for relaunch
        if self.tasks[task_id]['status'] == States.pending:
            self.launch_if_ready(task_id)

        with self.tasks[task_id]['app_fu']._update_lock:

            if not future.done():
                raise ValueError("done callback called, despite future not reporting itself as done")

            try:
                res = future.result()
                if isinstance(res, RemoteExceptionWrapper):
                    res.reraise()
                self.tasks[task_id]['app_fu'].set_result(future.result())

            except Exception as e:
                # we're getting a callabck where future is an arbitrary Future (from the executor) and we've assumed that parsl has decorated it somehow with a retries_left attibute... but the type system doesn't reflect that. TODO: use some protocol based retries_left detection, or perhaps move the retries count into the task record rather than the executor future?
                detyped_future = cast(Any, future)

                if detyped_future.retries_left > 0:
                    # ignore this exception, because assume some later
                    # parent executor, started external to this class,
                    # will provide the answer
                    pass
                else:
                    self.tasks[task_id]['app_fu'].set_exception(e)

        return

    def handle_app_update(self, task_id: int, future: AppFuture) -> None:
        """This function is called as a callback when an AppFuture
        is in its final state.

        It will trigger post-app processing such as checkpointing.

        Args:
             task_id (int) : Task id  [TODO: update master docs - not an int]
             future (Future) : The relevant app future (which should be
                 consistent with the task structure 'app_fu' entry

        """

        if not self.tasks[task_id]['app_fu'].done():
            logger.error("Internal consistency error: app_fu is not done for task {}".format(task_id))
        if not self.tasks[task_id]['app_fu'] == future:
            logger.error("Internal consistency error: callback future is not the app_fu in task structure, for task {}".format(task_id))

        self.memoizer.update_memo(task_id, self.tasks[task_id], future)

        if self.checkpoint_mode == 'task_exit':
            self.checkpoint(tasks=[task_id])

        # If checkpointing is turned on, wiping app_fu is left to the checkpointing code
        # else we wipe it here.
        if self.checkpoint_mode is None:
            self.wipe_task(task_id)
        return

    def wipe_task(self, task_id: int) -> None:
        """ Remove task with task_id from the internal tasks table
        """
        del self.tasks[task_id]

    @staticmethod
    def check_staging_inhibited(kwargs: Dict[str, Any]) -> bool:
        return kwargs.get('staging_inhibit_output', False)

    def launch_if_ready(self, task_id: int) -> None:
        """
        launch_if_ready will launch the specified task, if it is ready
        to run (for example, without dependencies, and in pending state).

        This should be called by any piece of the DataFlowKernel that
        thinks a task may have become ready to run.

        It is not an error to call launch_if_ready on a task that is not
        ready to run - launch_if_ready will not incorrectly launch that
        task.

        launch_if_ready is thread safe, so may be called from any thread
        or callback.
        """
        # after launching the task, self.tasks[task_id] is no longer
        # guaranteed to exist (because it can complete fast as part of the
        # submission - eg memoization)
        task_record = self.tasks.get(task_id)
        if task_record is None:
            # assume this task has already been processed to completion
            logger.info("Task {} has no task record. Assuming it has already been processed to completion.".format(task_id))
            return
        if self._count_deps(task_record['depends']) == 0:

            # We can now launch *task*
            new_args, kwargs, exceptions = self.sanitize_and_wrap(task_id,
                                                                  task_record['args'],
                                                                  task_record['kwargs'])
            task_record['args'] = new_args
            task_record['kwargs'] = kwargs
            if not exceptions:
                # There are no dependency errors
                exec_fu = None  # type: Optional[Future[Any]]
                # Acquire a lock, retest the state, launch
                with task_record['task_launch_lock']:
                    if task_record['status'] == States.pending:
                        exec_fu = self.launch_task(
                            task_id, task_record['func'], *new_args, **kwargs)

            else:
                logger.info(
                    "Task {} failed due to dependency failure".format(task_id))
                # Raise a dependency exception
                task_record['status'] = States.dep_fail
                self.tasks_dep_fail_count += 1

                if self.monitoring is not None:
                    task_log_info = self._create_task_log_info(task_id, 'lazy')
                    self.monitoring.send(MessageType.TASK_INFO, task_log_info)

                exec_fu = Future()
                exec_fu.retries_left = 0  # type: ignore
                exec_fu.set_exception(DependencyError(exceptions,
                                                      task_id,
                                                      None))

            if exec_fu:

                try:
                    exec_fu.add_done_callback(partial(self.handle_exec_update, task_id))
                except Exception as e:
                    logger.error("add_done_callback got an exception {} which will be ignored".format(e))

                task_record['exec_fu'] = exec_fu

    def launch_task(self, task_id: int, executable: Callable, *args: Tuple[Any, ...], **kwargs: Dict[str, Any]) -> Future:
        """Handle the actual submission of the task to the executor layer.

        If the app task has the executors attributes not set (default=='all')
        the task is launched on a randomly selected executor from the
        list of executors. This behavior could later be updated to support
        binding to executors based on user specified criteria.

        If the app task specifies a particular set of executors, it will be
        targeted at those specific executors.

        Args:
            task_id (int) : A uuid string that uniquely identifies the task
            executable (callable) : A callable object
            args (list of positional args)
            kwargs (arbitrary keyword arguments)


        Returns:
            Future that tracks the execution of the submitted executable
        """
        self.tasks[task_id]['time_submitted'] = datetime.datetime.now()

        memo_fu = self.memoizer.check_memo(task_id, self.tasks[task_id])
        if memo_fu:
            logger.info("Reusing cached result for task {}".format(task_id))
            return memo_fu

        executor_label = self.tasks[task_id]["executor"]
        try:
            executor = self.executors[executor_label]
        except Exception:
            logger.exception("Task {} requested invalid executor {}: config is\n{}".format(task_id, executor_label, self._config))
            raise ValueError("Task {} requested invalid executor {}".format(task_id, executor_label))

        if self.monitoring is not None and self.monitoring.resource_monitoring_enabled:
            wrapper_logging_level = logging.DEBUG if self.monitoring.monitoring_debug else logging.INFO
            executable = self.monitoring.monitor_wrapper(executable, task_id,
                                                         self.monitoring.monitoring_hub_url,
                                                         self.run_id,
                                                         wrapper_logging_level,
                                                         self.monitoring.resource_monitoring_interval)

        with self.submitter_lock:
            exec_fu = executor.submit(executable, *args, **kwargs)
        self.tasks[task_id]['status'] = States.launched
        if self.monitoring is not None:
            task_log_info = self._create_task_log_info(task_id, 'lazy')
            self.monitoring.send(MessageType.TASK_INFO, task_log_info)

        # exec_fu is an arbitrary future so it doesn't have a retries_left attribute
        # see notes about this elsewhere about moving that value into the task structure
        # out of the exec future
        cast(Any, exec_fu).retries_left = self._config.retries - \
            self.tasks[task_id]['fail_count']
        logger.info("Task {} launched on executor {}".format(task_id, executor.label))
        return exec_fu

    def _add_input_deps(self, executor: str, args: Sequence[Any], kwargs: Dict[str, Any], func: Callable) -> Tuple[Sequence[Any], Dict[str, Any], Callable]:
        """Look for inputs of the app that are files. Give the data manager
        the opportunity to replace a file with a data future for that file,
        for example wrapping the result of a staging action.

        Args:
            - executor (str) : executor where the app is going to be launched
            - args (List) : Positional args to app function
            - kwargs (Dict) : Kwargs to app function
            - func : the function that will be invoked

        Returns:   args, kwargs, (replacement, wrapping) function
        """

        # Return if the task is _*_stage_in
        if executor == 'data_manager':
            return args, kwargs, func

        inputs = kwargs.get('inputs', [])
        for idx, f in enumerate(inputs):
            (inputs[idx], func) = self.data_manager.optionally_stage_in(f, func, executor)

        for kwarg, f in kwargs.items():
            (kwargs[kwarg], func) = self.data_manager.optionally_stage_in(f, func, executor)

        newargs = list(args)
        for idx, f in enumerate(newargs):
            (newargs[idx], func) = self.data_manager.optionally_stage_in(f, func, executor)

        return tuple(newargs), kwargs, func

    def _add_output_deps(self, executor: str, args: Sequence[Any], kwargs: Dict[str, Any], app_fut: AppFuture, func: Callable) -> Callable:
        logger.debug("Adding output dependencies")
        outputs = kwargs.get('outputs', [])
        app_fut._outputs = []
        for idx, f in enumerate(outputs):
            if isinstance(f, File) and not self.check_staging_inhibited(kwargs):
                # replace a File with a DataFuture - either completing when the stageout
                # future completes, or if no stage out future is returned, then when the
                # app itself completes.

                # The staging code will get a clean copy which it is allowed to mutate,
                # while the DataFuture-contained original will not be modified by any staging.
                f_copy = f.cleancopy()
                outputs[idx] = f_copy

                logger.debug("Submitting stage out for output file {}".format(repr(f)))
                stageout_fut = self.data_manager.stage_out(f_copy, executor, app_fut)
                if stageout_fut:
                    logger.debug("Adding a dependency on stageout future for {}".format(repr(f)))
                    app_fut._outputs.append(DataFuture(stageout_fut, f, tid=app_fut.tid))
                else:
                    logger.debug("No stageout dependency for {}".format(repr(f)))
                    app_fut._outputs.append(DataFuture(app_fut, f, tid=app_fut.tid))

                # this is a hook for post-task stageout
                # note that nothing depends on the output - which is maybe a bug
                # in the not-very-tested stageout system?
                newfunc = self.data_manager.replace_task_stage_out(f_copy, func, executor)
                if newfunc:
                    func = newfunc
            else:
                logger.debug("Not performing staging for: {}".format(repr(f)))
                app_fut._outputs.append(DataFuture(app_fut, f, tid=app_fut.tid))
        return func

    def _gather_all_deps(self, args: Sequence[Any], kwargs: Dict[str, Any]) -> List[Any]: # this should be a list of Futures-with-a-tid-annotation-on-them which would need a protocol class change. see sanitize_and_wrap for a place where expecting any future to have a tid too.
        """Count the number of unresolved futures on which a task depends.

        Args:
            - args (List[args]) : The list of args list to the fn
            - kwargs (Dict{kwargs}) : The dict of all kwargs passed to the fn

        Returns:
            - count, [list of dependencies]

        """
        # Check the positional args
        depends = []

        def check_dep(d: Any) -> None:
            if isinstance(d, Future):
                depends.extend([d])

        for dep in args:
            check_dep(dep)

        # Check for explicit kwargs ex, fu_1=<fut>
        for key in kwargs:
            dep = kwargs[key]
            check_dep(dep)

        # Check for futures in inputs=[<fut>...]
        for dep in kwargs.get('inputs', []):
            check_dep(dep)

        return depends


    def sanitize_and_wrap(self, task_id: int, args: Sequence[Any], kwargs: Dict[str, Any]) -> Tuple[List[Any], Dict[str, Any], List[Exception]]:
        """This function should be called only when all the futures we track have been resolved.

        If the user hid futures a level below, we will not catch
        it, and will (most likely) result in a type error.

        Args:
             task_id (int) : Task id
             args (List) : Positional args to app function
             kwargs (Dict) : Kwargs to app function

        Return:
             partial function evaluated with all dependencies in  args, kwargs and kwargs['inputs'] evaluated.


        TODO: mypy note: we take a *tuple* of args but return a *list* of args. That's an (unintentional?) change of type of arg structure which leads me to try to represent the args in TaskRecord as a Sequence 

        """
        dep_failures = []

        # Replace item in args
        new_args = []
        for dep in args:
            if isinstance(dep, Future):
                try:
                    new_args.extend([dep.result()])
                except Exception as e:
                    dep_failures.extend([e])
            else:
                new_args.extend([dep])

        # Check for explicit kwargs ex, fu_1=<fut>
        for key in kwargs:
            dep = kwargs[key]
            if isinstance(dep, Future):
                try:
                    kwargs[key] = dep.result()
                except Exception as e:
                    dep_failures.extend([e])

        # Check for futures in inputs=[<fut>...]
        if 'inputs' in kwargs:
            new_inputs = []
            for dep in kwargs['inputs']:
                if isinstance(dep, Future):
                    try:
                        new_inputs.extend([dep.result()])
                    except Exception as e:
                        dep_failures.extend([e])

                else:
                    new_inputs.extend([dep])
            kwargs['inputs'] = new_inputs

        return new_args, kwargs, dep_failures

<<<<<<< HEAD
    def submit(self, func: Callable, app_args: Sequence[Any], executors: Union[str, List[str]] ='all', fn_hash: Optional[str] =None, cache: bool =False, app_kwargs: Dict[str, Any]={}) -> AppFuture:
=======
    def submit(self, func, app_args, executors='all', fn_hash=None, cache=False, ignore_for_cache=[], app_kwargs={}):
>>>>>>> 0441a034
        """Add task to the dataflow system.

        If the app task has the executors attributes not set (default=='all')
        the task will be launched on a randomly selected executor from the
        list of executors. If the app task specifies a particular set of
        executors, it will be targeted at the specified executors.

        >>> IF all deps are met:
        >>>   send to the runnable queue and launch the task
        >>> ELSE:
        >>>   post the task in the pending queue

        Args:
            - func : A function object

        KWargs :
            - app_args : Args to the function
            - executors (list or string) : List of executors this call could go to.
                    Default='all'
            - fn_hash (Str) : Hash of the function and inputs
                    Default=None
            - cache (Bool) : To enable memoization or not
            - ignore_for_cache (list) : List of kwargs to be ignored for memoization/checkpointing
            - app_kwargs (dict) : Rest of the kwargs to the fn passed as dict.

        Returns:
               (AppFuture) [DataFutures,]

        """

        if self.cleanup_called:
            raise ValueError("Cannot submit to a DFK that has been cleaned up")

        task_id = self.task_count
        self.task_count += 1
        if isinstance(executors, str) and executors.lower() == 'all':
            choices = list(e for e in self.executors if e != 'data_manager')
        elif isinstance(executors, list):
            choices = executors
        else:
            raise ValueError("Task {} supplied invalid type for executors: {}".format(task_id, type(executors)))
        executor = random.choice(choices)

        # The below uses func.__name__ before it has been wrapped by any staging code.

        label = app_kwargs.get('label')
        for kw in ['stdout', 'stderr']:
            if kw in app_kwargs:
                if app_kwargs[kw] == parsl.AUTO_LOGNAME:
                    app_kwargs[kw] = os.path.join(
                                self.run_dir,
                                'task_logs',
                                str(int(task_id / 10000)).zfill(4),  # limit logs to 10k entries per directory
                                'task_{}_{}{}.{}'.format(
                                    str(task_id).zfill(4),
                                    func.__name__,
                                    '' if label is None else '_{}'.format(label),
                                    kw)
                    )

        task_def = {'executor': executor,
                    'func_name': func.__name__,
                    'fn_hash': fn_hash,
                    'memoize': cache,
                    'hashsum': None,
                    'exec_fu': None,
                    'fail_count': 0,
                    'fail_history': [],
                    'ignore_for_cache': ignore_for_cache,
                    'status': States.unsched,
                    'id': task_id,
                    'time_submitted': None,
                    'time_returned': None}  # type: TaskRecord

        app_fu = AppFuture(task_def)

        # Transform remote input files to data futures
        app_args, app_kwargs, func = self._add_input_deps(executor, app_args, app_kwargs, func)

        func = self._add_output_deps(executor, app_args, app_kwargs, app_fu, func)

        task_def.update({
                    'args': app_args,
                    'func': func,
                    'kwargs': app_kwargs,
                    'app_fu': app_fu})

        if task_id in self.tasks:
            raise DuplicateTaskError(
                "internal consistency error: Task {0} already exists in task list".format(task_id))
        else:
            self.tasks[task_id] = task_def

        # Get the list of dependencies for the task
        depends = self._gather_all_deps(app_args, app_kwargs)
        self.tasks[task_id]['depends'] = depends

        depend_descs = []
        for d in depends:
            if isinstance(d, AppFuture) or isinstance(d, DataFuture):
                depend_descs.append("task {}".format(d.tid))
            else:
                depend_descs.append(repr(d))

        if depend_descs != []:
            waiting_message = "waiting on {}".format(", ".join(depend_descs))
        else:
            waiting_message = "not waiting on any dependency"

        logger.info("Task {} submitted for App {}, {}".format(task_id,
                                                              task_def['func_name'],
                                                              waiting_message))

        self.tasks[task_id]['task_launch_lock'] = threading.Lock()

        app_fu.add_done_callback(partial(self.handle_app_update, task_id))
        self.tasks[task_id]['status'] = States.pending
        logger.debug("Task {} set to pending state with AppFuture: {}".format(task_id, task_def['app_fu']))

        # at this point add callbacks to all dependencies to do a launch_if_ready
        # call whenever a dependency completes.

        # we need to be careful about the order of setting the state to pending,
        # adding the callbacks, and caling launch_if_ready explicitly once always below.

        # I think as long as we call launch_if_ready once after setting pending, then
        # we can add the callback dependencies at any point: if the callbacks all fire
        # before then, they won't cause a launch, but the one below will. if they fire
        # after we set it pending, then the last one will cause a launch, and the
        # explicit one won't.

        for d in depends:

            def callback_adapter(dep_fut: Future) -> None:
                self.launch_if_ready(task_id)

            try:
                d.add_done_callback(callback_adapter)
            except Exception as e:
                logger.error("add_done_callback got an exception {} which will be ignored".format(e))

        self.launch_if_ready(task_id)

        return task_def['app_fu']

    # it might also be interesting to assert that all DFK
    # tasks are in a "final" state (3,4,5) when the DFK
    # is closed down, and report some kind of warning.
    # although really I'd like this to drain properly...
    # and a drain function might look like this.
    # If tasks have their states changed, this won't work properly
    # but we can validate that...
    def log_task_states(self) -> None:
        logger.info("Summary of tasks in DFK:")

        keytasks = {state: 0 for state in States}

        for tid in self.tasks:
            keytasks[self.tasks[tid]['status']] += 1
        # Fetch from counters since tasks get wiped
        keytasks[States.done] = self.tasks_completed_count
        keytasks[States.failed] = self.tasks_failed_count
        keytasks[States.dep_fail] = self.tasks_dep_fail_count

        for state in States:
            if keytasks[state]:
                logger.info("Tasks in state {}: {}".format(str(state), keytasks[state]))

        total_summarized = sum(keytasks.values())
        if total_summarized != self.task_count:
            logger.error("Task count summarisation was inconsistent: summarised {} tasks, but task counters registered {} tasks".format(
                total_summarized, self.task_count))
        logger.info("End of summary")

    def _create_remote_dirs_over_channel(self, provider: ExecutionProvider, channel: Channel) -> None:
        """ Create script directories across a channel

        Parameters
        ----------
        provider: Provider obj
           Provider for which scritps dirs are being created
        channel: Channel obk
           Channel over which the remote dirs are to be created
        """
        run_dir = self.run_dir
        if channel.script_dir is None:
            channel.script_dir = os.path.join(run_dir, 'submit_scripts')

            # Only create dirs if we aren't on a shared-fs
            if not channel.isdir(run_dir):
                parent, child = pathlib.Path(run_dir).parts[-2:]
                remote_run_dir = os.path.join(parent, child)
                channel.script_dir = os.path.join(remote_run_dir, 'remote_submit_scripts')
                provider.script_dir = os.path.join(run_dir, 'local_submit_scripts')

        channel.makedirs(channel.script_dir, exist_ok=True)

    def add_executors(self, executors: Sequence[ParslExecutor]) -> None:
        for executor in executors:
            executor.run_dir = self.run_dir
            executor.hub_address = self.hub_address
            executor.hub_port = self.hub_interchange_port
            if hasattr(executor, 'provider'):
                if hasattr(executor.provider, 'script_dir'):
                    executor.provider.script_dir = os.path.join(self.run_dir, 'submit_scripts')
                    os.makedirs(executor.provider.script_dir, exist_ok=True)

                    if isinstance(executor.provider, MultiChanneled):
                        logger.debug("Creating script_dir across multiple channels")
                        for channel in executor.provider.channels:
                            self._create_remote_dirs_over_channel(executor.provider, channel)
                    elif isinstance(executor.provider, Channeled):
                        self._create_remote_dirs_over_channel(executor.provider, executor.provider.channel)
                    else:
                        raise ValueError("Assuming executor.provider has channel(s) based on it having provider/script_dir, but actually it isn't a (Multi)Channeled instance. provider = {}".format(executor.provider))

            self.executors[executor.label] = executor
            executor.start()
        self.flowcontrol.add_executors(executors)

    def atexit_cleanup(self) -> None:
        if not self.cleanup_called:
            self.cleanup()

    def wait_for_current_tasks(self) -> None:
        """Waits for all tasks in the task list to be completed, by waiting for their
        AppFuture to be completed. This method will not necessarily wait for any tasks
        added after cleanup has started (such as data stageout?)
        """

        logger.info("Waiting for all remaining tasks to complete")
        for task_id in self.tasks:
            # .exception() is a less exception throwing way of
            # waiting for completion than .result()
            fut = self.tasks[task_id]['app_fu']
            if not fut.done():
                logger.debug("Waiting for task {} to complete".format(task_id))
                fut.exception()
        logger.info("All remaining tasks completed")

    def cleanup(self) -> None:
        """DataFlowKernel cleanup.

        This involves releasing all resources explicitly.

        If the executors are managed by the DFK, then we call scale_in on each of
        the executors and call executor.shutdown. Otherwise, executor cleanup is left to
        the user.
        """
        logger.info("DFK cleanup initiated")

        # this check won't detect two DFK cleanups happening from
        # different threads extremely close in time because of
        # non-atomic read/modify of self.cleanup_called
        if self.cleanup_called:
            raise Exception("attempt to clean up DFK when it has already been cleaned-up")
        self.cleanup_called = True

        self.log_task_states()

        # Checkpointing takes priority over the rest of the tasks
        # checkpoint if any valid checkpoint method is specified
        if self.checkpoint_mode is not None:
            self.checkpoint()

            if self._checkpoint_timer:
                logger.info("Stopping checkpoint timer")
                self._checkpoint_timer.close()

        # Send final stats
        self.usage_tracker.send_message()
        self.usage_tracker.close()

        logger.info("Terminating flow_control and strategy threads")
        self.flowcontrol.close()

        for executor in self.executors.values():
            if executor.managed:
                if executor.scaling_enabled:
                    job_ids = executor.provider.resources.keys()
                    executor.scale_in(len(job_ids))
                executor.shutdown()

        self.time_completed = datetime.datetime.now()

        if self.monitoring:
            self.monitoring.send(MessageType.WORKFLOW_INFO,
                                 {'tasks_failed_count': self.tasks_failed_count,
                                  'tasks_completed_count': self.tasks_completed_count,
                                  "time_began": self.time_began,
                                  'time_completed': self.time_completed,
                                  'workflow_duration': (self.time_completed - self.time_began).total_seconds(),
                                  'run_id': self.run_id, 'rundir': self.run_dir})

            self.monitoring.close()

        logger.info("DFK cleanup complete")

    def checkpoint(self, tasks: Optional[List[int]]=None) -> str:
        """Checkpoint the dfk incrementally to a checkpoint file.

        When called, every task that has been completed yet not
        checkpointed is checkpointed to a file.

        Kwargs:
            - tasks (List of task ids) : List of task ids to checkpoint. Default=None
                                         if set to None or [], we iterate over all tasks held by the DFK.

        .. note::
            Checkpointing only works if memoization is enabled

        Returns:
            Checkpoint dir if checkpoints were written successfully.
            By default the checkpoints are written to the RUNDIR of the current
            run under RUNDIR/checkpoints/{tasks.pkl, dfk.pkl}
        """
        with self.checkpoint_lock:
            # checkpoint_queue = None   # this line is unused - we always assign a new value in the following if statement # TODO push this removal to master
            if tasks:
                checkpoint_queue = tasks  # type: Iterable[int]
            else:
                checkpoint_queue = list(self.tasks.keys())

            checkpoint_dir = '{0}/checkpoint'.format(self.run_dir)
            checkpoint_dfk = checkpoint_dir + '/dfk.pkl'
            checkpoint_tasks = checkpoint_dir + '/tasks.pkl'

            if not os.path.exists(checkpoint_dir):
                os.makedirs(checkpoint_dir, exist_ok=True)

            with open(checkpoint_dfk, 'wb') as f:
                state = {'rundir': self.run_dir,
                         'task_count': self.task_count
                         }
                pickle.dump(state, f)

            count = 0

            with open(checkpoint_tasks, 'ab') as f:
                for task_id in checkpoint_queue:
                    if task_id in self.tasks and \
                       self.tasks[task_id]['app_fu'] is not None and \
                       self.tasks[task_id]['app_fu'].done() and \
                       self.tasks[task_id]['app_fu'].exception() is None:
                        hashsum = self.tasks[task_id]['hashsum']
                        self.wipe_task(task_id)
                        if not hashsum:
                            continue
                        t = {'hash': hashsum,
                             'exception': None,
                             'result': None} # type: Dict[str, Any]
                        try:
                            # Asking for the result will raise an exception if
                            # the app had failed. Should we even checkpoint these?
                            # TODO : Resolve this question ?
                            r = self.memoizer.hash_lookup(hashsum).result()
                        except Exception as e:
                            t['exception'] = e
                        else:
                            t['result'] = r

                        # We are using pickle here since pickle dumps to a file in 'ab'
                        # mode behave like a incremental log.
                        pickle.dump(t, f)
                        count += 1
                        logger.debug("Task {} checkpointed".format(task_id))

            self.checkpointed_tasks += count

            if count == 0:
                if self.checkpointed_tasks == 0:
                    logger.warning("No tasks checkpointed so far in this run. Please ensure caching is enabled")
                else:
                    logger.debug("No tasks checkpointed in this pass.")
            else:
                logger.info("Done checkpointing {} tasks".format(count))

            return checkpoint_dir

    def _load_checkpoints(self, checkpointDirs: 'List[str]') -> 'Dict[str, Future[Any]]':
        """Load a checkpoint file into a lookup table.

        The data being loaded from the pickle file mostly contains input
        attributes of the task: func, args, kwargs, env...
        To simplify the check of whether the exact task has been completed
        in the checkpoint, we hash these input params and use it as the key
        for the memoized lookup table.

        Args:
            - checkpointDirs (list) : List of filepaths to checkpoints
              Eg. ['runinfo/001', 'runinfo/002']

        Returns:
            - memoized_lookup_table (dict)
        """
        memo_lookup_table = {}

        for checkpoint_dir in checkpointDirs:
            logger.info("Loading checkpoints from {}".format(checkpoint_dir))
            checkpoint_file = os.path.join(checkpoint_dir, 'tasks.pkl')
            try:
                with open(checkpoint_file, 'rb') as f:
                    while True:
                        try:
                            data = pickle.load(f)
                            # Copy and hash only the input attributes
                            memo_fu = Future() #  type: Future[Any]
                            if data['exception']:
                                memo_fu.set_exception(data['exception'])
                            else:
                                memo_fu.set_result(data['result'])
                            memo_lookup_table[data['hash']] = memo_fu

                        except EOFError:
                            # Done with the checkpoint file
                            break
            except FileNotFoundError:
                reason = "Checkpoint file was not found: {}".format(
                    checkpoint_file)
                logger.error(reason)
                raise BadCheckpoint(reason)
            except Exception:
                reason = "Failed to load checkpoint: {}".format(
                    checkpoint_file)
                logger.error(reason)
                raise BadCheckpoint(reason)

            logger.info("Completed loading checkpoint: {0} with {1} tasks".format(checkpoint_file,
                                                                                  len(memo_lookup_table.keys())))
        return memo_lookup_table

    def load_checkpoints(self, checkpointDirs: Optional[List[str]]) -> 'Dict[str, Future[Any]]':
        """Load checkpoints from the checkpoint files into a dictionary.

        The results are used to pre-populate the memoizer's lookup_table

        Kwargs:
             - checkpointDirs (list) : List of run folder to use as checkpoints
               Eg. ['runinfo/001', 'runinfo/002']

        Returns:
             - dict containing, hashed -> future mappings
        """
        self.memo_lookup_table = None

        if not checkpointDirs:
            return {}

        if type(checkpointDirs) is not list:
            raise BadCheckpoint("checkpointDirs expects a list of checkpoints")

        return self._load_checkpoints(checkpointDirs)


class DataFlowKernelLoader(object):
    """Manage which DataFlowKernel is active.

    This is a singleton class containing only class methods. You should not
    need to instantiate this class.
    """

    _dfk = None # type: Optional[DataFlowKernel]

    @classmethod
    def clear(cls) -> None:
        """Clear the active DataFlowKernel so that a new one can be loaded."""
        cls._dfk = None

    @classmethod
    @typeguard.typechecked
    def load(cls, config: Optional[Config] = None) -> DataFlowKernel:
        """Load a DataFlowKernel.

        Args:
            - config (Config) : Configuration to load. This config will be passed to a
              new DataFlowKernel instantiation which will be set as the active DataFlowKernel.
        Returns:
            - DataFlowKernel : The loaded DataFlowKernel object.
        """
        if cls._dfk is not None:
            raise RuntimeError('Config has already been loaded')

        #  using new_dfk as an intermediate variable allows it to have
        #  the type DataFlowKernel, which is stricter than the type of
        #  cls._dfk : Optional[DataFlowKernel] and so we can return the
        #  correct type.
        if config is None:
            new_dfk = DataFlowKernel(Config())
        else:
            new_dfk = DataFlowKernel(config)

        cls._dfk = new_dfk
        return new_dfk

    @classmethod
    def wait_for_current_tasks(cls) -> None:
        """Waits for all tasks in the task list to be completed, by waiting for their
        AppFuture to be completed. This method will not necessarily wait for any tasks
        added after cleanup has started such as data stageout.
        """
        cls.dfk().wait_for_current_tasks()

    @classmethod
    def dfk(cls) -> DataFlowKernel:
        """Return the currently-loaded DataFlowKernel."""
        if cls._dfk is None:
            raise RuntimeError('Must first load config')
        return cls._dfk<|MERGE_RESOLUTION|>--- conflicted
+++ resolved
@@ -693,11 +693,7 @@
 
         return new_args, kwargs, dep_failures
 
-<<<<<<< HEAD
-    def submit(self, func: Callable, app_args: Sequence[Any], executors: Union[str, List[str]] ='all', fn_hash: Optional[str] =None, cache: bool =False, app_kwargs: Dict[str, Any]={}) -> AppFuture:
-=======
-    def submit(self, func, app_args, executors='all', fn_hash=None, cache=False, ignore_for_cache=[], app_kwargs={}):
->>>>>>> 0441a034
+    def submit(self, func: Callable, app_args: Sequence[Any], executors: Union[str, List[str]] ='all', fn_hash: Optional[str] =None, cache: bool =False, ignore_for_cache: List[str] = [], app_kwargs: Dict[str, Any]={}) -> AppFuture:
         """Add task to the dataflow system.
 
         If the app task has the executors attributes not set (default=='all')
