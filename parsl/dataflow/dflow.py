from __future__ import annotations
import atexit
import logging
import os
import pathlib
import pickle
import random
import time
import typeguard
import inspect
import threading
import sys
import datetime
from getpass import getuser
from uuid import uuid4
from socket import gethostname
from concurrent.futures import Future
from functools import partial

# mostly for type checking
from typing import cast, Any, Callable, Dict, Iterable, Optional, Union, List, Sequence, Tuple
from parsl.channels.base import Channel
from parsl.executors.base import ParslExecutor
from parsl.providers.provider_base import Channeled, MultiChanneled, ExecutionProvider

import parsl
from parsl.app.errors import RemoteExceptionWrapper
from parsl.app.futures import DataFuture
from parsl.config import Config
from parsl.data_provider.data_manager import DataManager
from parsl.data_provider.files import File
from parsl.dataflow.error import BadCheckpoint, ConfigurationError, DependencyError, DuplicateTaskError
from parsl.dataflow.flow_control import FlowControl, Timer
from parsl.dataflow.futures import AppFuture
from parsl.dataflow.memoization import Memoizer
from parsl.dataflow.rundirs import make_rundir
<<<<<<< HEAD
from parsl.dataflow.states import FINAL_STATES, States
from parsl.dataflow.taskrecord import TaskRecord
=======
from parsl.dataflow.states import States, FINAL_STATES, FINAL_FAILURE_STATES
>>>>>>> b8ab2c34
from parsl.dataflow.usage_tracking.usage import UsageTracker
from parsl.executors.threads import ThreadPoolExecutor
from parsl.providers.provider_base import JobStatus, JobState
from parsl.utils import get_version, get_std_fname_mode, get_all_checkpoints

from parsl.monitoring.message_type import MessageType


logger = logging.getLogger(__name__)


class DataFlowKernel(object):
    """The DataFlowKernel adds dependency awareness to an existing executor.

    It is responsible for managing futures, such that when dependencies are resolved,
    pending tasks move to the runnable state.

    Here is a simplified diagram of what happens internally::

         User             |        DFK         |    Executor
        ----------------------------------------------------------
                          |                    |
               Task-------+> +Submit           |
             App_Fu<------+--|                 |
                          |  Dependencies met  |
                          |         task-------+--> +Submit
                          |        Ex_Fu<------+----|

    """

    def __init__(self, config: Config = Config()) -> None:
        """Initialize the DataFlowKernel.

        Parameters
        ----------
        config : Config
            A specification of all configuration options. For more details see the
            :class:~`parsl.config.Config` documentation.
        """

        # this will be used to check cleanup only happens once
        self.cleanup_called = False

        if isinstance(config, dict):
            raise ConfigurationError(
                    'Expected `Config` class, received dictionary. For help, '
                    'see http://parsl.readthedocs.io/en/stable/stubs/parsl.config.Config.html')
        self._config = config
        self.run_dir = make_rundir(config.run_dir)

        if config.initialize_logging:
            parsl.set_file_logger("{}/parsl.log".format(self.run_dir), level=logging.DEBUG)

        logger.debug("Starting DataFlowKernel with config\n{}".format(config))

        logger.info("Parsl version: {}".format(get_version()))

        self.checkpoint_lock = threading.Lock()

        self.usage_tracker = UsageTracker(self)
        self.usage_tracker.send_message()

        # Monitoring
        self.run_id = str(uuid4())
        self.tasks_completed_count = 0
        self.tasks_memo_completed_count = 0
        self.tasks_failed_count = 0
        self.tasks_dep_fail_count = 0

        self.monitoring = config.monitoring
        # hub address and port for interchange to connect
        self.hub_address = None  # type: Optional[str]
        self.hub_interchange_port = None  # type: Optional[int]
        if self.monitoring:
            if self.monitoring.logdir is None:
                self.monitoring.logdir = self.run_dir
            self.hub_address = self.monitoring.hub_address
            self.hub_interchange_port = self.monitoring.start(self.run_id)

        self.time_began = datetime.datetime.now()
        self.time_completed = None  # type: Optional[datetime.datetime]

        # TODO: make configurable
        logger.info("Run id is: " + self.run_id)

        self.workflow_name = None
        if self.monitoring is not None and self.monitoring.workflow_name is not None:
            self.workflow_name = self.monitoring.workflow_name
        else:
            for frame in inspect.stack():
                fname = os.path.basename(str(frame.filename))
                parsl_file_names = ['dflow.py', 'typeguard.py', '__init__.py']
                # Find first file name not considered a parsl file
                if fname not in parsl_file_names:
                    self.workflow_name = fname
                    break
            else:
                self.workflow_name = "unnamed"

        self.workflow_version = str(self.time_began.replace(microsecond=0))
        if self.monitoring is not None and self.monitoring.workflow_version is not None:
            self.workflow_version = self.monitoring.workflow_version

        workflow_info = {
                'python_version': "{}.{}.{}".format(sys.version_info.major,
                                                    sys.version_info.minor,
                                                    sys.version_info.micro),
                'parsl_version': get_version(),
                "time_began": self.time_began,
                'time_completed': None,
                'run_id': self.run_id,
                'workflow_name': self.workflow_name,
                'workflow_version': self.workflow_version,
                'rundir': self.run_dir,
                'tasks_completed_count': self.tasks_completed_count,
                'tasks_failed_count': self.tasks_failed_count,
                'user': getuser(),
                'host': gethostname(),
        }

        if self.monitoring:
            self.monitoring.send(MessageType.WORKFLOW_INFO,
                                 workflow_info)

        if config.checkpoint_files is not None:
            checkpoints = self.load_checkpoints(config.checkpoint_files)
        elif config.checkpoint_files is None and config.checkpoint_mode is not None:
            checkpoints = self.load_checkpoints(get_all_checkpoints(self.run_dir))
        else:
            checkpoints = {}

        self.memoizer = Memoizer(self, memoize=config.app_cache, checkpoint=checkpoints)
        self.checkpointed_tasks = 0
        self._checkpoint_timer = None
        self.checkpoint_mode = config.checkpoint_mode

        # the flow control keeps track of executors and provider task states;
        # must be set before executors are added since add_executors calls
        # flowcontrol.add_executors.
        self.flowcontrol = FlowControl(self)

        self.executors = {}  # type: Dict[str, ParslExecutor]
        self.data_manager = DataManager(self)
        parsl_internal_executor = ThreadPoolExecutor(max_threads=config.internal_tasks_max_threads, label='_parsl_internal')
        self.add_executors(config.executors + [parsl_internal_executor])

        if self.checkpoint_mode == "periodic":
            try:
                if config.checkpoint_period is None:
                    raise ValueError("Checkpoint period cannot be none with periodic checkpoint mode")
                    # TODO: a more type driven approach to this would be to make a single checkpoint
                    # configuration super-type, where a 'periodic' subtype would contain the
                    # period time data, but the other subtypes would not.
                else:
                    h, m, s = map(int, config.checkpoint_period.split(':'))
                    checkpoint_period = (h * 3600) + (m * 60) + s
                    self._checkpoint_timer = Timer(self.checkpoint, interval=checkpoint_period, name="Checkpoint")
            except Exception:
                logger.error("invalid checkpoint_period provided: {0} expected HH:MM:SS".format(config.checkpoint_period))
                self._checkpoint_timer = Timer(self.checkpoint, interval=(30 * 60), name="Checkpoint")

        self.task_count = 0
        self.tasks = {}  # type: Dict[int, TaskRecord]
        self.submitter_lock = threading.Lock()

        atexit.register(self.atexit_cleanup)

    def _send_task_log_info(self, task_record: TaskRecord) -> None:
        if self.monitoring:
            task_log_info = self._create_task_log_info(task_record)
            self.monitoring.send(MessageType.TASK_INFO, task_log_info)

    def _create_task_log_info(self, task_record: TaskRecord) -> Dict[str, Any]:
        """
        Create the dictionary that will be included in the log.
        """

        # because self.tasks[task_id] is now a TaskRecord not a Dict[str,...], type checking
        # can't do enough type checking if just iterating over this list of keys to copy
        # and the assignments need to be written out explicitly.

        task_log_info = {}  # type: Dict[str, Any]

        task_log_info["task_func_name"] = task_record['func_name']
        task_log_info["task_memoize"] = task_record['memoize']
        task_log_info["task_hashsum"] = task_record['hashsum']
        task_log_info["task_fail_count"] = task_record['fail_count']
        task_log_info["task_status"] = task_record['status']
        task_log_info["task_id"] = task_record['id']
        task_log_info["task_time_invoked"] = task_record['time_invoked']
        task_log_info["task_try_time_launched"] = task_record['try_time_launched']
        task_log_info["task_time_returned"] = task_record['time_returned']
        task_log_info["task_try_time_returned"] = task_record['try_time_returned']
        task_log_info["task_executor"] = task_record['executor']
        task_log_info['run_id'] = self.run_id
        task_log_info['try_id'] = task_record['try_id']
        task_log_info['timestamp'] = datetime.datetime.now()
        task_log_info['task_status_name'] = task_record['status'].name
        task_log_info['tasks_failed_count'] = self.tasks_failed_count
        task_log_info['tasks_completed_count'] = self.tasks_completed_count
        task_log_info['tasks_memo_completed_count'] = self.tasks_memo_completed_count
        task_log_info['from_memo'] = task_record['from_memo']
        task_log_info['task_inputs'] = str(task_record['kwargs'].get('inputs', None))
        task_log_info['task_outputs'] = str(task_record['kwargs'].get('outputs', None))
        task_log_info['task_stdin'] = task_record['kwargs'].get('stdin', None)
        stdout_spec = task_record['kwargs'].get('stdout', None)
        stderr_spec = task_record['kwargs'].get('stderr', None)
        try:
            stdout_name, _ = get_std_fname_mode('stdout', stdout_spec)
        except Exception as e:
            logger.warning("Incorrect stdout format {} for Task {}".format(stdout_spec, task_record['id']))
            stdout_name = str(e)
        try:
            stderr_name, _ = get_std_fname_mode('stderr', stderr_spec)
        except Exception as e:
            logger.warning("Incorrect stderr format {} for Task {}".format(stderr_spec, task_record['id']))
            stderr_name = str(e)
        task_log_info['task_stdout'] = stdout_name
        task_log_info['task_stderr'] = stderr_name
        task_log_info['task_fail_history'] = ",".join(task_record['fail_history'])
        task_log_info['task_depends'] = None
<<<<<<< HEAD
        task_log_info['task_depends'] = ",".join([str(t.tid) for t in task_record['depends'] if isinstance(t, AppFuture) or isinstance(t, DataFuture)])
=======
        if task_record['depends'] is not None:
            task_log_info['task_depends'] = ",".join([str(t.tid) for t in task_record['depends']
                                                      if isinstance(t, AppFuture) or isinstance(t, DataFuture)])

        j = task_record['joins']
        if isinstance(j, AppFuture) or isinstance(j, DataFuture):
            task_log_info['task_joins'] = j.tid
        else:
            task_log_info['task_joins'] = None
>>>>>>> b8ab2c34
        return task_log_info

    def _count_deps(self, depends: Sequence[Future]) -> int:
        """Internal.

        Count the number of unresolved futures in the list depends.
        """
        count = 0
        for dep in depends:
            if not dep.done():
                count += 1

        return count

    @property
    def config(self) -> Config:
        """Returns the fully initialized config that the DFK is actively using.

        Returns:
             - config (dict)
        """
        return self._config

    def handle_exec_update(self, task_id: int, future: Future) -> None:
        """This function is called only as a callback from an execution
        attempt reaching a final state (either successfully or failing).

        It will launch retries if necessary, and update the task
        structure.

        Args:
             task_id (int) : Task id ## TODO: push up change to remove this being a UUID
             future (Future) : The future object corresponding to the task which
             makes this callback
        """

        task_record = self.tasks[task_id]

        task_record['try_time_returned'] = datetime.datetime.now()

        if not future.done():
            raise ValueError("done callback called, despite future not reporting itself as done")

        try:
            res = self._unwrap_remote_exception_wrapper(future)

        except Exception as e:
            logger.debug("Task {} try {} failed".format(task_id, task_record['try_id']))
            # We keep the history separately, since the future itself could be
            # tossed.
            task_record['fail_history'].append(str(e))
            task_record['fail_count'] += 1

            if task_record['status'] == States.dep_fail:
                logger.info("Task {} failed due to dependency failure so skipping retries".format(task_id))
                task_record['time_returned'] = datetime.datetime.now()
                with task_record['app_fu']._update_lock:
                    task_record['app_fu'].set_exception(e)

            elif task_record['fail_count'] <= self._config.retries:

                # record the final state for this try before we mutate for retries
                task_record['status'] = States.fail_retryable
                self._send_task_log_info(task_record)

                task_record['try_id'] += 1
                task_record['status'] = States.pending
                task_record['try_time_launched'] = None
                task_record['try_time_returned'] = None
                task_record['fail_history'] = []

                logger.info("Task {} marked for retry".format(task_id))

            else:
                logger.exception("Task {} failed after {} retry attempts".format(task_id,
                                                                                 self._config.retries))
                task_record['time_returned'] = datetime.datetime.now()
                task_record['status'] = States.failed
                self.tasks_failed_count += 1
                task_record['time_returned'] = datetime.datetime.now()
                with task_record['app_fu']._update_lock:
                    task_record['app_fu'].set_exception(e)

        else:
            if task_record['from_memo']:
                self._complete_task(task_record, States.memo_done, res)
            else:
                if not task_record['join']:
                    self._complete_task(task_record, States.exec_done, res)
                else:
                    # This is a join task, and the original task's function code has
                    # completed. That means that the future returned by that code
                    # will be available inside the executor future, so we can now
                    # record the inner app ID in monitoring, and add a completion
                    # listener to that inner future.

                    inner_future = future.result()
                    assert isinstance(inner_future, Future)
                    task_record['status'] = States.joining
                    task_record['joins'] = inner_future
                    inner_future.add_done_callback(partial(self.handle_join_update, task_id))

        self._log_std_streams(task_record)

        # record current state for this task: maybe a new try, maybe the original try marked as failed, maybe the original try joining
        self._send_task_log_info(task_record)

        # it might be that in the course of the update, we've gone back to being
        # pending - in which case, we should consider ourself for relaunch
        if task_record['status'] == States.pending:
            self.launch_if_ready(task_id)

<<<<<<< HEAD
    def handle_app_update(self, task_id: int, future: AppFuture) -> None:
=======
    def handle_join_update(self, outer_task_id, inner_app_future):
        # Use the result of the inner_app_future as the final result of
        # the outer app future.

        # There is no retry handling here: inner apps are responsible for
        # their own retrying, and joining state is responsible for passing
        # on whatever the result of that retrying was (if any).

        task_record = self.tasks[outer_task_id]

        try:
            res = self._unwrap_remote_exception_wrapper(inner_app_future)

        except Exception as e:
            logger.debug("Task {} failed due to failure of inner join future".format(outer_task_id))
            # We keep the history separately, since the future itself could be
            # tossed.
            task_record['fail_history'].append(str(e))
            task_record['fail_count'] += 1

            task_record['status'] = States.failed
            self.tasks_failed_count += 1
            task_record['time_returned'] = datetime.datetime.now()
            with task_record['app_fu']._update_lock:
                task_record['app_fu'].set_exception(e)

        else:
            self._complete_task(task_record, States.exec_done, res)

        self._log_std_streams(task_record)

        self._send_task_log_info(task_record)

    def handle_app_update(self, task_id, future):
>>>>>>> b8ab2c34
        """This function is called as a callback when an AppFuture
        is in its final state.

        It will trigger post-app processing such as checkpointing.

        Args:
             task_id (int) : Task id  [TODO: update master docs - not an int]
             future (Future) : The relevant app future (which should be
                 consistent with the task structure 'app_fu' entry

        """

        if not self.tasks[task_id]['app_fu'].done():
            logger.error("Internal consistency error: app_fu is not done for task {}".format(task_id))
        if not self.tasks[task_id]['app_fu'] == future:
            logger.error("Internal consistency error: callback future is not the app_fu in task structure, for task {}".format(task_id))

        self.memoizer.update_memo(task_id, self.tasks[task_id], future)

        if self.checkpoint_mode == 'task_exit':
            self.checkpoint(tasks=[task_id])

        # If checkpointing is turned on, wiping app_fu is left to the checkpointing code
        # else we wipe it here.
        if self.checkpoint_mode is None:
            self.wipe_task(task_id)
        return

<<<<<<< HEAD
    def wipe_task(self, task_id: int) -> None:
=======
    def _complete_task(self, task_record, new_state, result):
        """Set a task into a completed state
        """
        assert new_state in FINAL_STATES
        assert new_state not in FINAL_FAILURE_STATES
        old_state = task_record['status']
        task_record['status'] = new_state

        if new_state == States.exec_done:
            self.tasks_completed_count += 1
        elif new_state == States.memo_done:
            self.tasks_memo_completed_count += 1
        else:
            raise RuntimeError(f"Cannot update task counters with unknown final state {new_state}")

        logger.info(f"Task {task_record['id']} completed ({old_state.name} -> {new_state.name})")
        task_record['time_returned'] = datetime.datetime.now()

        with task_record['app_fu']._update_lock:
            task_record['app_fu'].set_result(result)

    @staticmethod
    def _unwrap_remote_exception_wrapper(future: Future) -> Any:
        result = future.result()
        if isinstance(result, RemoteExceptionWrapper):
            result.reraise()
        return result

    def wipe_task(self, task_id):
>>>>>>> b8ab2c34
        """ Remove task with task_id from the internal tasks table
        """
        if self.config.garbage_collect:
            del self.tasks[task_id]

    @staticmethod
    def check_staging_inhibited(kwargs: Dict[str, Any]) -> bool:
        return kwargs.get('_parsl_staging_inhibit', False)

    def launch_if_ready(self, task_id: int) -> None:
        """
        launch_if_ready will launch the specified task, if it is ready
        to run (for example, without dependencies, and in pending state).

        This should be called by any piece of the DataFlowKernel that
        thinks a task may have become ready to run.

        It is not an error to call launch_if_ready on a task that is not
        ready to run - launch_if_ready will not incorrectly launch that
        task.

        launch_if_ready is thread safe, so may be called from any thread
        or callback.
        """
        # after launching the task, self.tasks[task_id] is no longer
        # guaranteed to exist (because it can complete fast as part of the
        # submission - eg memoization)
        task_record = self.tasks.get(task_id)
        if task_record is None:
            # assume this task has already been processed to completion
            logger.debug("Task {} has no task record. Assuming it has already been processed to completion.".format(task_id))
            return
        if self._count_deps(task_record['depends']) == 0:

            # We can now launch *task*
            new_args, kwargs, exceptions = self.sanitize_and_wrap(task_id,
                                                                  task_record['args'],
                                                                  task_record['kwargs'])
            task_record['args'] = new_args
            task_record['kwargs'] = kwargs
            if not exceptions:
                # There are no dependency errors
                exec_fu = None  # type: Optional[Future[Any]]
                # Acquire a lock, retest the state, launch
                with task_record['task_launch_lock']:
                    if task_record['status'] == States.pending:
                        try:
                            exec_fu = self.launch_task(
                                task_id, task_record['func'], *new_args, **kwargs)
                            assert isinstance(exec_fu, Future)
                        except Exception as e:
                            # task launched failed somehow. the execution might
                            # have been launched and an exception raised after
                            # that, though. that's hard to detect from here.
                            # we don't attempt retries here. This is an error with submission
                            # even though it might come from user code such as a plugged-in
                            # executor or memoization hash function.

                            logger.debug("Got an exception launching task", exc_info=True)
                            exec_fu = Future()
                            exec_fu.set_exception(e)
            else:
                logger.info(
                    "Task {} failed due to dependency failure".format(task_id))
                # Raise a dependency exception
                task_record['status'] = States.dep_fail
                self.tasks_dep_fail_count += 1

                self._send_task_log_info(task_record)

                exec_fu = Future()
                exec_fu.set_exception(DependencyError(exceptions,
                                                      task_id))

            if exec_fu:
                assert isinstance(exec_fu, Future)
                try:
                    exec_fu.add_done_callback(partial(self.handle_exec_update, task_id))
                except Exception:
                    # this exception is ignored here because it is assumed that exception
                    # comes from directly executing handle_exec_update (because exec_fu is
                    # done already). If the callback executes later, then any exception
                    # coming out of the callback will be ignored and not propate anywhere,
                    # so this block attempts to keep the same behaviour here.
                    logger.error("add_done_callback got an exception which will be ignored", exc_info=True)

                task_record['exec_fu'] = exec_fu

    def launch_task(self, task_id: int, executable: Callable, *args: Tuple[Any, ...], **kwargs: Dict[str, Any]) -> Future:
        """Handle the actual submission of the task to the executor layer.

        If the app task has the executors attributes not set (default=='all')
        the task is launched on a randomly selected executor from the
        list of executors. This behavior could later be updated to support
        binding to executors based on user specified criteria.

        If the app task specifies a particular set of executors, it will be
        targeted at those specific executors.

        Args:
            task_id (int) : A uuid string that uniquely identifies the task
            executable (callable) : A callable object
            args (list of positional args)
            kwargs (arbitrary keyword arguments)


        Returns:
            Future that tracks the execution of the submitted executable
        """
        self.tasks[task_id]['try_time_launched'] = datetime.datetime.now()

        memo_fu = self.memoizer.check_memo(task_id, self.tasks[task_id])
        if memo_fu:
            logger.info("Reusing cached result for task {}".format(task_id))
            self.tasks[task_id]['from_memo'] = True
            assert isinstance(memo_fu, Future)
            return memo_fu

        self.tasks[task_id]['from_memo'] = False
        executor_label = self.tasks[task_id]["executor"]
        try:
            executor = self.executors[executor_label]
        except Exception:
            logger.exception("Task {} requested invalid executor {}: config is\n{}".format(task_id, executor_label, self._config))
            raise ValueError("Task {} requested invalid executor {}".format(task_id, executor_label))

        if self.monitoring is not None and self.monitoring.resource_monitoring_enabled:
            wrapper_logging_level = logging.DEBUG if self.monitoring.monitoring_debug else logging.INFO
            try_id = self.tasks[task_id]['fail_count']
            executable = self.monitoring.monitor_wrapper(executable, try_id, task_id,
                                                         self.monitoring.monitoring_hub_url,
                                                         self.run_id,
                                                         wrapper_logging_level,
                                                         self.monitoring.resource_monitoring_interval,
                                                         executor.monitor_resources())

        with self.submitter_lock:
            exec_fu = executor.submit(executable, self.tasks[task_id]['resource_specification'], *args, **kwargs)
        self.tasks[task_id]['status'] = States.launched

        self._send_task_log_info(self.tasks[task_id])

        logger.info("Task {} launched on executor {}".format(task_id, executor.label))

        self._log_std_streams(self.tasks[task_id])

        return exec_fu

    def _add_input_deps(self, executor: str, args: Sequence[Any], kwargs: Dict[str, Any], func: Callable) -> Tuple[Sequence[Any], Dict[str, Any], Callable]:
        """Look for inputs of the app that are files. Give the data manager
        the opportunity to replace a file with a data future for that file,
        for example wrapping the result of a staging action.

        Args:
            - executor (str) : executor where the app is going to be launched
            - args (List) : Positional args to app function
            - kwargs (Dict) : Kwargs to app function
            - func : the function that will be invoked

        Returns:   args, kwargs, (replacement, wrapping) function
        """

        # Return if the task is a data management task, rather than doing
        #  data management on it.
        if self.check_staging_inhibited(kwargs):
            logger.debug("Not performing input staging")
            return args, kwargs, func

        inputs = kwargs.get('inputs', [])
        for idx, f in enumerate(inputs):
            (inputs[idx], func) = self.data_manager.optionally_stage_in(f, func, executor)

        for kwarg, f in kwargs.items():
            (kwargs[kwarg], func) = self.data_manager.optionally_stage_in(f, func, executor)

        newargs = list(args)
        for idx, f in enumerate(newargs):
            (newargs[idx], func) = self.data_manager.optionally_stage_in(f, func, executor)

        return tuple(newargs), kwargs, func

    def _add_output_deps(self, executor: str, args: Sequence[Any], kwargs: Dict[str, Any], app_fut: AppFuture, func: Callable) -> Callable:
        logger.debug("Adding output dependencies")
        outputs = kwargs.get('outputs', [])
        app_fut._outputs = []
        for idx, f in enumerate(outputs):
            if isinstance(f, File) and not self.check_staging_inhibited(kwargs):
                # replace a File with a DataFuture - either completing when the stageout
                # future completes, or if no stage out future is returned, then when the
                # app itself completes.

                # The staging code will get a clean copy which it is allowed to mutate,
                # while the DataFuture-contained original will not be modified by any staging.
                f_copy = f.cleancopy()
                outputs[idx] = f_copy

                logger.debug("Submitting stage out for output file {}".format(repr(f)))
                stageout_fut = self.data_manager.stage_out(f_copy, executor, app_fut)
                if stageout_fut:
                    logger.debug("Adding a dependency on stageout future for {}".format(repr(f)))
                    app_fut._outputs.append(DataFuture(stageout_fut, f, tid=app_fut.tid))
                else:
                    logger.debug("No stageout dependency for {}".format(repr(f)))
                    app_fut._outputs.append(DataFuture(app_fut, f, tid=app_fut.tid))

                # this is a hook for post-task stageout
                # note that nothing depends on the output - which is maybe a bug
                # in the not-very-tested stageout system?
                newfunc = self.data_manager.replace_task_stage_out(f_copy, func, executor)
                if newfunc:
                    func = newfunc
            else:
                logger.debug("Not performing output staging for: {}".format(repr(f)))
                app_fut._outputs.append(DataFuture(app_fut, f, tid=app_fut.tid))
        return func

    def _gather_all_deps(self, args: Sequence[Any], kwargs: Dict[str, Any]) -> List[Future]:
        """Assemble a list of all Futures passed as arguments, kwargs or in the inputs kwarg.

        Args:
            - args: The list of args pass to the app
            - kwargs: The dict of all kwargs passed to the app

        Returns:
            - list of dependencies

        """
        depends: List[Future] = []

        def check_dep(d: Any) -> None:
            if isinstance(d, Future):
                depends.extend([d])

        # Check the positional args
        for dep in args:
            check_dep(dep)

        # Check for explicit kwargs ex, fu_1=<fut>
        for key in kwargs:
            dep = kwargs[key]
            check_dep(dep)

        # Check for futures in inputs=[<fut>...]
        for dep in kwargs.get('inputs', []):
            check_dep(dep)

        return depends

    def sanitize_and_wrap(self,
                          task_id: int,
                          args: Sequence[Any],
                          kwargs: Dict[str, Any]) -> Tuple[Sequence[Any], Dict[str, Any], Sequence[Tuple[Exception, str]]]:
        """This function should be called only when all the futures we track have been resolved.

        If the user hid futures a level below, we will not catch
        it, and will (most likely) result in a type error.

        Args:
             task_id (int) : Task id
             args (List) : Positional args to app function
             kwargs (Dict) : Kwargs to app function

        Return:
             partial function evaluated with all dependencies in  args, kwargs and kwargs['inputs'] evaluated.


        TODO: mypy note: we take a *tuple* of args but return a *list* of args.
        That's an (unintentional?) change of type of arg structure which leads me
        to try to represent the args in TaskRecord as a Sequence

        """
        dep_failures = []

        # Replace item in args
        new_args = []
        for dep in args:
            if isinstance(dep, Future):
                try:
                    new_args.extend([dep.result()])
                except Exception as e:
                    if hasattr(dep, 'task_def'):
                        # this cast is because hasattr facts don't propagate into if statements - replace with a protocol?
                        d_tmp = cast(Any, dep)
                        tid = d_tmp.task_def['id']
                    else:
                        tid = None
                    dep_failures.extend([(e, tid)])
            else:
                new_args.extend([dep])

        # Check for explicit kwargs ex, fu_1=<fut>
        for key in kwargs:
            dep = kwargs[key]
            if isinstance(dep, Future):
                try:
                    kwargs[key] = dep.result()
                except Exception as e:
                    if hasattr(dep, 'task_def'):
                        d_tmp = cast(Any, dep)
                        tid = d_tmp.task_def['id']
                    else:
                        tid = None
                    dep_failures.extend([(e, tid)])

        # Check for futures in inputs=[<fut>...]
        if 'inputs' in kwargs:
            new_inputs = []
            for dep in kwargs['inputs']:
                if isinstance(dep, Future):
                    try:
                        new_inputs.extend([dep.result()])
                    except Exception as e:
                        if hasattr(dep, 'task_def'):
                            d_tmp = cast(Any, dep)
                            tid = d_tmp.task_def['id']
                        else:
                            tid = None
                        dep_failures.extend([(e, tid)])

                else:
                    new_inputs.extend([dep])
            kwargs['inputs'] = new_inputs

        return new_args, kwargs, dep_failures

<<<<<<< HEAD
    def submit(self,
               func: Callable,
               app_args: Sequence[Any],
               executors: Union[str, Sequence[str]] = 'all',
               cache: bool = False,
               # turning ignore_for_cache into a Sequence gives a type error, because this
               # argument is mutated later on. This makes me worried that there's a subtle
               # bug here with mutation happening of a supplied parameter that might not
               # be expected to be mutated.
               ignore_for_cache: Optional[List[str]] = None,
               app_kwargs: Dict[str, Any] = {}) -> AppFuture:
=======
    def submit(self, func, app_args, executors='all', cache=False, ignore_for_cache=None, app_kwargs={}, join=False):
>>>>>>> b8ab2c34
        """Add task to the dataflow system.

        If the app task has the executors attributes not set (default=='all')
        the task will be launched on a randomly selected executor from the
        list of executors. If the app task specifies a particular set of
        executors, it will be targeted at the specified executors.

        Args:
            - func : A function object

        KWargs :
            - app_args : Args to the function
            - executors (list or string) : List of executors this call could go to.
                    Default='all'
            - cache (Bool) : To enable memoization or not
            - ignore_for_cache (list) : List of kwargs to be ignored for memoization/checkpointing
            - app_kwargs (dict) : Rest of the kwargs to the fn passed as dict.

        Returns:
               (AppFuture) [DataFutures,]

        """

        if ignore_for_cache is None:
            ignore_for_cache = []

        if self.cleanup_called:
            raise ValueError("Cannot submit to a DFK that has been cleaned up")

        task_id = self.task_count
        self.task_count += 1
        if isinstance(executors, str) and executors.lower() == 'all':
            choices = list(e for e in self.executors if e != '_parsl_internal')
        elif isinstance(executors, list):
            choices = executors
        else:
            raise ValueError("Task {} supplied invalid type for executors: {}".format(task_id, type(executors)))
        executor = random.choice(choices)
        logger.debug("Task {} will be sent to executor {}".format(task_id, executor))

        # The below uses func.__name__ before it has been wrapped by any staging code.

        label = app_kwargs.get('label')
        for kw in ['stdout', 'stderr']:
            if kw in app_kwargs:
                if app_kwargs[kw] == parsl.AUTO_LOGNAME:
                    if kw not in ignore_for_cache:
                        ignore_for_cache += [kw]
                    app_kwargs[kw] = os.path.join(
                                self.run_dir,
                                'task_logs',
                                str(int(task_id / 10000)).zfill(4),  # limit logs to 10k entries per directory
                                'task_{}_{}{}.{}'.format(
                                    str(task_id).zfill(4),
                                    func.__name__,
                                    '' if label is None else '_{}'.format(label),
                                    kw)
                    )

        resource_specification = app_kwargs.get('parsl_resource_specification', {})

        task_def = {'executor': executor,
                    'func_name': func.__name__,
                    'memoize': cache,
                    'hashsum': None,
                    'exec_fu': None,
                    'fail_count': 0,
                    'fail_history': [],
                    'from_memo': None,
                    'ignore_for_cache': ignore_for_cache,
                    'join': join,
                    'joins': None,
                    'status': States.unsched,
                    'try_id': 0,
                    'id': task_id,
                    'time_invoked': datetime.datetime.now(),
                    'time_returned': None,
                    'try_time_launched': None,
                    'try_time_returned': None,
                    'resource_specification': resource_specification}  # type: TaskRecord

        app_fu = AppFuture(task_def)

        # Transform remote input files to data futures
        app_args, app_kwargs, func = self._add_input_deps(executor, app_args, app_kwargs, func)

        func = self._add_output_deps(executor, app_args, app_kwargs, app_fu, func)

        task_def.update({
                    'args': app_args,
                    'func': func,
                    'kwargs': app_kwargs,
                    'app_fu': app_fu})

        if task_id in self.tasks:
            raise DuplicateTaskError(
                "internal consistency error: Task {0} already exists in task list".format(task_id))
        else:
            self.tasks[task_id] = task_def

        # Get the list of dependencies for the task
        depends = self._gather_all_deps(app_args, app_kwargs)
        task_def['depends'] = depends

        depend_descs = []
        for d in depends:
            if isinstance(d, AppFuture) or isinstance(d, DataFuture):
                depend_descs.append("task {}".format(d.tid))
            else:
                depend_descs.append(repr(d))

        if depend_descs != []:
            waiting_message = "waiting on {}".format(", ".join(depend_descs))
        else:
            waiting_message = "not waiting on any dependency"

        logger.info("Task {} submitted for App {}, {}".format(task_id,
                                                              task_def['func_name'],
                                                              waiting_message))

        task_def['task_launch_lock'] = threading.Lock()

        app_fu.add_done_callback(partial(self.handle_app_update, task_id))
        task_def['status'] = States.pending
        logger.debug("Task {} set to pending state with AppFuture: {}".format(task_id, task_def['app_fu']))

        self._send_task_log_info(task_def)

        # at this point add callbacks to all dependencies to do a launch_if_ready
        # call whenever a dependency completes.

        # we need to be careful about the order of setting the state to pending,
        # adding the callbacks, and caling launch_if_ready explicitly once always below.

        # I think as long as we call launch_if_ready once after setting pending, then
        # we can add the callback dependencies at any point: if the callbacks all fire
        # before then, they won't cause a launch, but the one below will. if they fire
        # after we set it pending, then the last one will cause a launch, and the
        # explicit one won't.

        for d in depends:

            def callback_adapter(dep_fut: Future) -> None:
                self.launch_if_ready(task_id)

            try:
                d.add_done_callback(callback_adapter)
            except Exception as e:
                logger.error("add_done_callback got an exception {} which will be ignored".format(e))

        self.launch_if_ready(task_id)

        return app_fu

    # it might also be interesting to assert that all DFK
    # tasks are in a "final" state (3,4,5) when the DFK
    # is closed down, and report some kind of warning.
    # although really I'd like this to drain properly...
    # and a drain function might look like this.
    # If tasks have their states changed, this won't work properly
    # but we can validate that...
    def log_task_states(self) -> None:
        logger.info("Summary of tasks in DFK:")

        keytasks = {state: 0 for state in States}

        for tid in self.tasks:
            keytasks[self.tasks[tid]['status']] += 1
        # Fetch from counters since tasks get wiped
        keytasks[States.exec_done] = self.tasks_completed_count
        keytasks[States.memo_done] = self.tasks_memo_completed_count
        keytasks[States.failed] = self.tasks_failed_count
        keytasks[States.dep_fail] = self.tasks_dep_fail_count

        for state in States:
            if keytasks[state]:
                logger.info("Tasks in state {}: {}".format(str(state), keytasks[state]))

        total_summarized = sum(keytasks.values())
        if total_summarized != self.task_count:
            logger.error("Task count summarisation was inconsistent: summarised {} tasks, but task counter registered {} tasks".format(
                total_summarized, self.task_count))
        logger.info("End of summary")

    def _create_remote_dirs_over_channel(self, provider: ExecutionProvider, channel: Channel) -> None:
        """ Create script directories across a channel

        Parameters
        ----------
        provider: Provider obj
           Provider for which scripts dirs are being created
        channel: Channel obk
           Channel over which the remote dirs are to be created
        """
        run_dir = self.run_dir
        if channel.script_dir is None:
            channel.script_dir = os.path.join(run_dir, 'submit_scripts')

            # Only create dirs if we aren't on a shared-fs
            if not channel.isdir(run_dir):
                parent, child = pathlib.Path(run_dir).parts[-2:]
                remote_run_dir = os.path.join(parent, child)
                channel.script_dir = os.path.join(remote_run_dir, 'remote_submit_scripts')
                provider.script_dir = os.path.join(run_dir, 'local_submit_scripts')

        channel.makedirs(channel.script_dir, exist_ok=True)

    def add_executors(self, executors: Sequence[ParslExecutor]) -> None:
        for executor in executors:
            executor.run_id = self.run_id
            executor.run_dir = self.run_dir
            executor.hub_address = self.hub_address
            executor.hub_port = self.hub_interchange_port
            if hasattr(executor, 'provider'):
                if hasattr(executor.provider, 'script_dir'):
                    executor.provider.script_dir = os.path.join(self.run_dir, 'submit_scripts')
                    os.makedirs(executor.provider.script_dir, exist_ok=True)

                    if isinstance(executor.provider, MultiChanneled):
                        logger.debug("Creating script_dir across multiple channels")
                        for channel in executor.provider.channels:
                            self._create_remote_dirs_over_channel(executor.provider, channel)
                    elif isinstance(executor.provider, Channeled):
                        self._create_remote_dirs_over_channel(executor.provider, executor.provider.channel)
                    else:
                        raise ValueError(("Assuming executor.provider has channel(s) based on it "
                                          "having provider/script_dir, but actually it isn't a "
                                          "(Multi)Channeled instance. provider = {}").format(executor.provider))

            self.executors[executor.label] = executor
            block_ids = executor.start()
            if self.monitoring and block_ids:
                new_status = {}
                for bid in block_ids:
                    new_status[bid] = JobStatus(JobState.PENDING)
                msg = executor.create_monitoring_info(new_status)
                logger.debug("Sending monitoring message {} to hub from DFK".format(msg))
                self.monitoring.send(MessageType.BLOCK_INFO, msg)
        self.flowcontrol.add_executors(executors)

    def atexit_cleanup(self) -> None:
        if not self.cleanup_called:
            self.cleanup()

    def wait_for_current_tasks(self) -> None:
        """Waits for all tasks in the task list to be completed, by waiting for their
        AppFuture to be completed. This method will not necessarily wait for any tasks
        added after cleanup has started (such as data stageout?)
        """

        logger.info("Waiting for all remaining tasks to complete")
        for task_id in list(self.tasks):
            # .exception() is a less exception throwing way of
            # waiting for completion than .result()
            if task_id not in self.tasks:
                logger.debug("Task {} no longer in task list".format(task_id))
            else:
                task_record = self.tasks[task_id]  # still a race condition with the above self.tasks if-statement
                fut = task_record['app_fu']
                if not fut.done():
                    fut.exception()
                # now app future is done, poll until DFK state is final: a DFK state being final and the app future being done do not imply each other.
                while task_record['status'] not in FINAL_STATES:
                    time.sleep(0.1)

        logger.info("All remaining tasks completed")

    def cleanup(self) -> None:
        """DataFlowKernel cleanup.

        This involves releasing all resources explicitly.

        If the executors are managed by the DFK, then we call scale_in on each of
        the executors and call executor.shutdown. Otherwise, executor cleanup is left to
        the user.
        """
        logger.info("DFK cleanup initiated")

        # this check won't detect two DFK cleanups happening from
        # different threads extremely close in time because of
        # non-atomic read/modify of self.cleanup_called
        if self.cleanup_called:
            raise Exception("attempt to clean up DFK when it has already been cleaned-up")
        self.cleanup_called = True

        self.log_task_states()

        # Checkpointing takes priority over the rest of the tasks
        # checkpoint if any valid checkpoint method is specified
        if self.checkpoint_mode is not None:
            self.checkpoint()

            if self._checkpoint_timer:
                logger.info("Stopping checkpoint timer")
                self._checkpoint_timer.close()

        # Send final stats
        self.usage_tracker.send_message()
        self.usage_tracker.close()

        logger.info("Terminating flow_control and strategy threads")
        self.flowcontrol.close()

        for executor in self.executors.values():
            if executor.managed and not executor.bad_state_is_set:
                if executor.scaling_enabled:
                    job_ids = executor.provider.resources.keys()
                    block_ids = executor.scale_in(len(job_ids))
                    if self.monitoring and block_ids:
                        new_status = {}
                        for bid in block_ids:
                            new_status[bid] = JobStatus(JobState.CANCELLED)
                        msg = executor.create_monitoring_info(new_status)
                        logger.debug("Sending message {} to hub from DFK".format(msg))
                        self.monitoring.send(MessageType.BLOCK_INFO, msg)
                executor.shutdown()

        self.time_completed = datetime.datetime.now()

        if self.monitoring:
            self.monitoring.send(MessageType.WORKFLOW_INFO,
                                 {'tasks_failed_count': self.tasks_failed_count,
                                  'tasks_completed_count': self.tasks_completed_count,
                                  "time_began": self.time_began,
                                  'time_completed': self.time_completed,
                                  'run_id': self.run_id, 'rundir': self.run_dir})

            self.monitoring.close()

        logger.info("DFK cleanup complete")

    def checkpoint(self, tasks: Optional[Sequence[int]] = None) -> str:
        """Checkpoint the dfk incrementally to a checkpoint file.

        When called, every task that has been completed yet not
        checkpointed is checkpointed to a file.

        Kwargs:
            - tasks (List of task ids) : List of task ids to checkpoint. Default=None
                                         if set to None or [], we iterate over all tasks held by the DFK.

        .. note::
            Checkpointing only works if memoization is enabled

        Returns:
            Checkpoint dir if checkpoints were written successfully.
            By default the checkpoints are written to the RUNDIR of the current
            run under RUNDIR/checkpoints/{tasks.pkl, dfk.pkl}
        """
        with self.checkpoint_lock:
            if tasks:
                checkpoint_queue = tasks  # type: Iterable[int]
            else:
                checkpoint_queue = list(self.tasks.keys())

            checkpoint_dir = '{0}/checkpoint'.format(self.run_dir)
            checkpoint_dfk = checkpoint_dir + '/dfk.pkl'
            checkpoint_tasks = checkpoint_dir + '/tasks.pkl'

            if not os.path.exists(checkpoint_dir):
                os.makedirs(checkpoint_dir, exist_ok=True)

            with open(checkpoint_dfk, 'wb') as f:
                state = {'rundir': self.run_dir,
                         'task_count': self.task_count
                         }
                pickle.dump(state, f)

            count = 0

            with open(checkpoint_tasks, 'ab') as f:
                for task_id in checkpoint_queue:
                    if task_id in self.tasks and \
                       self.tasks[task_id]['app_fu'] is not None and \
                       self.tasks[task_id]['app_fu'].done() and \
                       self.tasks[task_id]['app_fu'].exception() is None:
                        hashsum = self.tasks[task_id]['hashsum']
                        self.wipe_task(task_id)
                        if not hashsum:
                            continue
                        t = {'hash': hashsum,
                             'exception': None,
                             'result': None}  # type: Dict[str, Any]
                        try:
                            # Asking for the result will raise an exception if
                            # the app had failed. Should we even checkpoint these?
                            # TODO : Resolve this question ?
                            r = self.memoizer.hash_lookup(hashsum).result()
                        except Exception as e:
                            t['exception'] = e
                        else:
                            t['result'] = r

                        # We are using pickle here since pickle dumps to a file in 'ab'
                        # mode behave like a incremental log.
                        pickle.dump(t, f)
                        count += 1
                        logger.debug("Task {} checkpointed".format(task_id))

            self.checkpointed_tasks += count

            if count == 0:
                if self.checkpointed_tasks == 0:
                    logger.warning("No tasks checkpointed so far in this run. Please ensure caching is enabled")
                else:
                    logger.debug("No tasks checkpointed in this pass.")
            else:
                logger.info("Done checkpointing {} tasks".format(count))

            return checkpoint_dir

    def _load_checkpoints(self, checkpointDirs: 'Sequence[str]') -> 'Dict[str, Future[Any]]':
        """Load a checkpoint file into a lookup table.

        The data being loaded from the pickle file mostly contains input
        attributes of the task: func, args, kwargs, env...
        To simplify the check of whether the exact task has been completed
        in the checkpoint, we hash these input params and use it as the key
        for the memoized lookup table.

        Args:
            - checkpointDirs (list) : List of filepaths to checkpoints
              Eg. ['runinfo/001', 'runinfo/002']

        Returns:
            - memoized_lookup_table (dict)
        """
        memo_lookup_table = {}

        for checkpoint_dir in checkpointDirs:
            logger.info("Loading checkpoints from {}".format(checkpoint_dir))
            checkpoint_file = os.path.join(checkpoint_dir, 'tasks.pkl')
            try:
                with open(checkpoint_file, 'rb') as f:
                    while True:
                        try:
                            data = pickle.load(f)
                            # Copy and hash only the input attributes
                            memo_fu = Future()  # type: Future[Any]
                            if data['exception']:
                                memo_fu.set_exception(data['exception'])
                            else:
                                memo_fu.set_result(data['result'])
                            memo_lookup_table[data['hash']] = memo_fu

                        except EOFError:
                            # Done with the checkpoint file
                            break
            except FileNotFoundError:
                reason = "Checkpoint file was not found: {}".format(
                    checkpoint_file)
                logger.error(reason)
                raise BadCheckpoint(reason)
            except Exception:
                reason = "Failed to load checkpoint: {}".format(
                    checkpoint_file)
                logger.error(reason)
                raise BadCheckpoint(reason)

            logger.info("Completed loading checkpoint: {0} with {1} tasks".format(checkpoint_file,
                                                                                  len(memo_lookup_table.keys())))
        return memo_lookup_table

    @typeguard.typechecked
    def load_checkpoints(self, checkpointDirs: Optional[Sequence[str]]) -> 'Dict[str, Future]':
        # typeguard 2.10.1 cannot cope with Future[Any], giving a type-not-subscriptable error.
        # Future with no subscript is probably equivalent though? I wanted the Any in there as
        # an explicit note that I had the possibility of tighter typing but wasn't using it.
        # def load_checkpoints(self, checkpointDirs: Optional[List[str]]) -> 'Dict[str, Future[Any]]':
        """Load checkpoints from the checkpoint files into a dictionary.

        The results are used to pre-populate the memoizer's lookup_table

        Kwargs:
             - checkpointDirs (list) : List of run folder to use as checkpoints
               Eg. ['runinfo/001', 'runinfo/002']

        Returns:
             - dict containing, hashed -> future mappings
        """
        self.memo_lookup_table = None

        if checkpointDirs:
            return self._load_checkpoints(checkpointDirs)
        else:
            return {}

    @staticmethod
    def _log_std_streams(task_record: TaskRecord) -> None:
        if task_record['app_fu'].stdout is not None:
            logger.info("Standard output for task {} available at {}".format(task_record['id'], task_record['app_fu'].stdout))
        if task_record['app_fu'].stderr is not None:
            logger.info("Standard error for task {} available at {}".format(task_record['id'], task_record['app_fu'].stderr))


class DataFlowKernelLoader(object):
    """Manage which DataFlowKernel is active.

    This is a singleton class containing only class methods. You should not
    need to instantiate this class.
    """

    _dfk = None  # type: Optional[DataFlowKernel]

    @classmethod
    def clear(cls) -> None:
        """Clear the active DataFlowKernel so that a new one can be loaded."""
        cls._dfk = None

    @classmethod
    @typeguard.typechecked
    def load(cls, config: Optional[Config] = None) -> DataFlowKernel:
        """Load a DataFlowKernel.

        Args:
            - config (Config) : Configuration to load. This config will be passed to a
              new DataFlowKernel instantiation which will be set as the active DataFlowKernel.
        Returns:
            - DataFlowKernel : The loaded DataFlowKernel object.
        """
        if cls._dfk is not None:
            raise RuntimeError('Config has already been loaded')

        #  using new_dfk as an intermediate variable allows it to have
        #  the type DataFlowKernel, which is stricter than the type of
        #  cls._dfk : Optional[DataFlowKernel] and so we can return the
        #  correct type.
        if config is None:
            new_dfk = DataFlowKernel(Config())
        else:
            new_dfk = DataFlowKernel(config)

        cls._dfk = new_dfk
        return new_dfk

    @classmethod
    def wait_for_current_tasks(cls) -> None:
        """Waits for all tasks in the task list to be completed, by waiting for their
        AppFuture to be completed. This method will not necessarily wait for any tasks
        added after cleanup has started such as data stageout.
        """
        cls.dfk().wait_for_current_tasks()

    @classmethod
    def dfk(cls) -> DataFlowKernel:
        """Return the currently-loaded DataFlowKernel."""
        if cls._dfk is None:
            raise RuntimeError('Must first load config')
        return cls._dfk<|MERGE_RESOLUTION|>--- conflicted
+++ resolved
@@ -34,12 +34,8 @@
 from parsl.dataflow.futures import AppFuture
 from parsl.dataflow.memoization import Memoizer
 from parsl.dataflow.rundirs import make_rundir
-<<<<<<< HEAD
-from parsl.dataflow.states import FINAL_STATES, States
+from parsl.dataflow.states import States, FINAL_STATES, FINAL_FAILURE_STATES
 from parsl.dataflow.taskrecord import TaskRecord
-=======
-from parsl.dataflow.states import States, FINAL_STATES, FINAL_FAILURE_STATES
->>>>>>> b8ab2c34
 from parsl.dataflow.usage_tracking.usage import UsageTracker
 from parsl.executors.threads import ThreadPoolExecutor
 from parsl.providers.provider_base import JobStatus, JobState
@@ -261,19 +257,13 @@
         task_log_info['task_stderr'] = stderr_name
         task_log_info['task_fail_history'] = ",".join(task_record['fail_history'])
         task_log_info['task_depends'] = None
-<<<<<<< HEAD
         task_log_info['task_depends'] = ",".join([str(t.tid) for t in task_record['depends'] if isinstance(t, AppFuture) or isinstance(t, DataFuture)])
-=======
-        if task_record['depends'] is not None:
-            task_log_info['task_depends'] = ",".join([str(t.tid) for t in task_record['depends']
-                                                      if isinstance(t, AppFuture) or isinstance(t, DataFuture)])
 
         j = task_record['joins']
         if isinstance(j, AppFuture) or isinstance(j, DataFuture):
             task_log_info['task_joins'] = j.tid
         else:
             task_log_info['task_joins'] = None
->>>>>>> b8ab2c34
         return task_log_info
 
     def _count_deps(self, depends: Sequence[Future]) -> int:
@@ -386,10 +376,7 @@
         if task_record['status'] == States.pending:
             self.launch_if_ready(task_id)
 
-<<<<<<< HEAD
-    def handle_app_update(self, task_id: int, future: AppFuture) -> None:
-=======
-    def handle_join_update(self, outer_task_id, inner_app_future):
+    def handle_join_update(self, outer_task_id: int, inner_app_future: AppFuture) -> None:
         # Use the result of the inner_app_future as the final result of
         # the outer app future.
 
@@ -422,8 +409,7 @@
 
         self._send_task_log_info(task_record)
 
-    def handle_app_update(self, task_id, future):
->>>>>>> b8ab2c34
+    def handle_app_update(self, task_id: int, future: AppFuture) -> None:
         """This function is called as a callback when an AppFuture
         is in its final state.
 
@@ -452,9 +438,6 @@
             self.wipe_task(task_id)
         return
 
-<<<<<<< HEAD
-    def wipe_task(self, task_id: int) -> None:
-=======
     def _complete_task(self, task_record, new_state, result):
         """Set a task into a completed state
         """
@@ -483,8 +466,7 @@
             result.reraise()
         return result
 
-    def wipe_task(self, task_id):
->>>>>>> b8ab2c34
+    def wipe_task(self, task_id: int) -> None:
         """ Remove task with task_id from the internal tasks table
         """
         if self.config.garbage_collect:
@@ -810,7 +792,6 @@
 
         return new_args, kwargs, dep_failures
 
-<<<<<<< HEAD
     def submit(self,
                func: Callable,
                app_args: Sequence[Any],
@@ -821,10 +802,8 @@
                # bug here with mutation happening of a supplied parameter that might not
                # be expected to be mutated.
                ignore_for_cache: Optional[List[str]] = None,
-               app_kwargs: Dict[str, Any] = {}) -> AppFuture:
-=======
-    def submit(self, func, app_args, executors='all', cache=False, ignore_for_cache=None, app_kwargs={}, join=False):
->>>>>>> b8ab2c34
+               app_kwargs: Dict[str, Any] = {},
+               join: bool = False) -> AppFuture:
         """Add task to the dataflow system.
 
         If the app task has the executors attributes not set (default=='all')
