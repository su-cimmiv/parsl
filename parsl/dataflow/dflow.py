import atexit
import logging
import os
import pathlib
import pickle
import random
import typeguard
import inspect
import threading
import sys
import datetime
from getpass import getuser
from typing import Optional
from typing_extensions import TypedDict
from uuid import uuid4
from socket import gethostname
from concurrent.futures import Future
from functools import partial

# only for type checking:
from typing import Any, Callable, Dict, Iterable, Optional, Union, List, Sequence, Tuple, cast
from parsl.channels.base import Channel
from parsl.providers.provider_base import Channeled, MultiChanneled, ExecutionProvider

import parsl
from parsl.app.errors import RemoteExceptionWrapper
from parsl.app.futures import DataFuture
from parsl.config import Config
from parsl.data_provider.data_manager import DataManager
from parsl.data_provider.files import File
from parsl.dataflow.error import BadCheckpoint, ConfigurationError, DependencyError, DuplicateTaskError
from parsl.dataflow.flow_control import FlowControl, FlowNoControl, Timer
from parsl.dataflow.futures import AppFuture
from parsl.dataflow.memoization import Memoizer
from parsl.dataflow.rundirs import make_rundir
from parsl.dataflow.states import States, FINAL_FAILURE_STATES
from parsl.dataflow.taskrecord import TaskRecord
from parsl.dataflow.usage_tracking.usage import UsageTracker
from parsl.executors.base import ParslExecutor # for mypy
from parsl.executors.threads import ThreadPoolExecutor
from parsl.utils import get_version, get_std_fname_mode

from parsl.monitoring.message_type import MessageType


logger = logging.getLogger(__name__)

class DataFlowKernel(object):
    """The DataFlowKernel adds dependency awareness to an existing executor.

    It is responsible for managing futures, such that when dependencies are resolved,
    pending tasks move to the runnable state.

    Here is a simplified diagram of what happens internally::

         User             |        DFK         |    Executor
        ----------------------------------------------------------
                          |                    |
               Task-------+> +Submit           |
             App_Fu<------+--|                 |
                          |  Dependencies met  |
                          |         task-------+--> +Submit
                          |        Ex_Fu<------+----|

    """

    def __init__(self, config: Config =Config()) -> None:
        """Initialize the DataFlowKernel.

        Parameters
        ----------
        config : Config
            A specification of all configuration options. For more details see the
            :class:~`parsl.config.Config` documentation.
        """

        # this will be used to check cleanup only happens once
        self.cleanup_called = False

        if isinstance(config, dict):
            raise ConfigurationError(
                    'Expected `Config` class, received dictionary. For help, '
                    'see http://parsl.readthedocs.io/en/stable/stubs/parsl.config.Config.html')
        self._config = config
        self.run_dir = make_rundir(config.run_dir)

        if config.initialize_logging:
            parsl.set_file_logger("{}/parsl.log".format(self.run_dir), level=logging.DEBUG)

        logger.debug("Starting DataFlowKernel with config\n{}".format(config))

        if sys.version_info < (3, 6):
            logger.warning("Support for python versions < 3.6 is deprecated and will be removed after parsl 0.10")

        logger.info("Parsl version: {}".format(get_version()))

        self.checkpoint_lock = threading.Lock()

        self.usage_tracker = UsageTracker(self)
        self.usage_tracker.send_message()

        # Monitoring
        self.run_id = str(uuid4())
        self.tasks_completed_count = 0
        self.tasks_failed_count = 0
        self.tasks_dep_fail_count = 0

        self.monitoring = config.monitoring
        # hub address and port for interchange to connect
        self.hub_address = None  # type: Optional[str]
        self.hub_interchange_port = None  # type: Optional[int]
        if self.monitoring:
            if self.monitoring.logdir is None:
                self.monitoring.logdir = self.run_dir
            self.hub_address = self.monitoring.hub_address
            self.hub_interchange_port = self.monitoring.start(self.run_id)

        self.time_began = datetime.datetime.now()
        self.time_completed = None # type: Optional[datetime.datetime]

        # TODO: make configurable
        logger.info("Run id is: " + self.run_id)

        self.workflow_name = None
        if self.monitoring is not None and self.monitoring.workflow_name is not None:
            self.workflow_name = self.monitoring.workflow_name
        else:
            for frame in inspect.stack():
                fname = os.path.basename(str(frame.filename))
                parsl_file_names = ['dflow.py', 'typeguard.py']
                # Find first file name not considered a parsl file
                if fname not in parsl_file_names:
                    self.workflow_name = fname
                    break

        self.workflow_version = str(self.time_began.replace(microsecond=0))
        if self.monitoring is not None and self.monitoring.workflow_version is not None:
            self.workflow_version = self.monitoring.workflow_version

        workflow_info = {
                'python_version': "{}.{}.{}".format(sys.version_info.major,
                                                    sys.version_info.minor,
                                                    sys.version_info.micro),
                'parsl_version': get_version(),
                "time_began": self.time_began,
                'time_completed': None,
                'workflow_duration': None,
                'run_id': self.run_id,
                'workflow_name': self.workflow_name,
                'workflow_version': self.workflow_version,
                'rundir': self.run_dir,
                'tasks_completed_count': self.tasks_completed_count,
                'tasks_failed_count': self.tasks_failed_count,
                'user': getuser(),
                'host': gethostname(),
        }

        if self.monitoring:
            self.monitoring.send(MessageType.WORKFLOW_INFO,
                                 workflow_info)

        checkpoints = self.load_checkpoints(config.checkpoint_files)
        self.memoizer = Memoizer(self, memoize=config.app_cache, checkpoint=checkpoints)
        self.checkpointed_tasks = 0
        self._checkpoint_timer = None
        self.checkpoint_mode = config.checkpoint_mode

        self.data_manager = DataManager(self)
        self.executors = {} # type: Dict[str, ParslExecutor]
        data_manager_executor = ThreadPoolExecutor(max_threads=config.data_management_max_threads, label='data_manager')
        self.add_executors(config.executors + [data_manager_executor])

        if self.checkpoint_mode == "periodic":
            try:
                if config.checkpoint_period is None:
                    raise ValueError("Checkpoint period cannot be none with periodic checkpoint mode")
                    # TODO: a more type driven approach to this would be to make a single checkpoint
                    # configuration super-type, where a 'periodic' subtype would contain the
                    # period time data, but the other subtypes would not.
                else:
                    h, m, s = map(int, config.checkpoint_period.split(':'))
                    checkpoint_period = (h * 3600) + (m * 60) + s
                    self._checkpoint_timer = Timer(self.checkpoint, interval=checkpoint_period, name="Checkpoint")
            except Exception:
                logger.error("invalid checkpoint_period provided: {0} expected HH:MM:SS".format(config.checkpoint_period))
                self._checkpoint_timer = Timer(self.checkpoint, interval=(30 * 60), name="Checkpoint")

        # if we use the functionality of dynamically adding executors
        # all executors should be managed.
        if any([x.managed for x in config.executors]):
            self.flowcontrol = FlowControl(self) # type: Union[FlowControl, FlowNoControl] # TODO: there should be a class based interface definition for what FlowControl means
        else:
            self.flowcontrol = FlowNoControl(self)

        self.task_count = 0
        self.tasks = {} # type: Dict[int, TaskRecord]
        self.submitter_lock = threading.Lock()

        atexit.register(self.atexit_cleanup)

    def _create_task_log_info(self, task_id: int, fail_mode: str) -> Dict[str, Any]:
        """
        Create the dictionary that will be included in the log.
        """

        # because self.tasks[task_id] is now a TaskRecord not a Dict[str,...], type checking
        # can't do enough type checking if just iterating over this list of keys to copy
        # and the assignments need to be written out explicitly.

        task_log_info = {} # type: Dict[str, Any]

        task_log_info["task_func_name"] = self.tasks[task_id]['func_name']
        task_log_info["task_fn_hash"] = self.tasks[task_id]['fn_hash']
        task_log_info["task_memoize"] = self.tasks[task_id]['memoize']
        task_log_info["task_fail_count"] = self.tasks[task_id]['fail_count']
        task_log_info["task_status"] = self.tasks[task_id]['status']
        task_log_info["task_id"] = self.tasks[task_id]['id']
        task_log_info["task_time_submitted"] = self.tasks[task_id]['time_submitted']
        task_log_info["task_time_returned"] = self.tasks[task_id]['time_returned']
        task_log_info["task_executor"] = self.tasks[task_id]['executor']

        task_log_info['run_id'] = self.run_id
        task_log_info['timestamp'] = datetime.datetime.now()
        task_log_info['task_status_name'] = self.tasks[task_id]['status'].name
        task_log_info['tasks_failed_count'] = self.tasks_failed_count
        task_log_info['tasks_completed_count'] = self.tasks_completed_count
        task_log_info['task_inputs'] = str(self.tasks[task_id]['kwargs'].get('inputs', None))
        task_log_info['task_outputs'] = str(self.tasks[task_id]['kwargs'].get('outputs', None))
        task_log_info['task_stdin'] = self.tasks[task_id]['kwargs'].get('stdin', None)
        stdout_spec = self.tasks[task_id]['kwargs'].get('stdout', None)
        stderr_spec = self.tasks[task_id]['kwargs'].get('stderr', None)
        try:
            stdout_name, stdout_mode = get_std_fname_mode('stdout', stdout_spec)
        except Exception as e:
            logger.warning("Incorrect stdout format {} for Task {}".format(stdout_spec, task_id))
            stdout_name, stdout_mode = str(e), None
        try:
            stderr_name, stderr_mode = get_std_fname_mode('stderr', stderr_spec)
        except Exception as e:
            logger.warning("Incorrect stderr format {} for Task {}".format(stderr_spec, task_id))
            stderr_name, stderr_mode = str(e), None
        stdout_spec = ";".join((stdout_name, stdout_mode)) if stdout_mode else stdout_name
        stderr_spec = ";".join((stderr_name, stderr_mode)) if stderr_mode else stderr_name
        task_log_info['task_stdout'] = stdout_spec
        task_log_info['task_stderr'] = stderr_spec
        task_log_info['task_fail_history'] = None
        if self.tasks[task_id]['fail_history'] is not None:
            task_log_info['task_fail_history'] = ",".join(self.tasks[task_id]['fail_history'])
        task_log_info['task_depends'] = None
        task_log_info['task_depends'] = ",".join([str(t.tid) for t in self.tasks[task_id]['depends']
                                                      if isinstance(t, AppFuture) or isinstance(t, DataFuture)])
        task_log_info['task_elapsed_time'] = None

        # explicit variables for None reasoning
        time_returned = self.tasks[task_id]['time_returned']
        time_submitted = self.tasks[task_id]['time_submitted']
        if time_returned is not None and time_submitted is not None:
            task_log_info['task_elapsed_time'] = (time_returned - time_submitted).total_seconds()
        task_log_info['task_fail_mode'] = fail_mode
        return task_log_info

    def _count_deps(self, depends: List[object]) -> int:
        """Internal.

        Count the number of unresolved futures in the list depends.
        """
        count = 0
        for dep in depends:
            if isinstance(dep, Future):
                if not dep.done():
                    count += 1

        return count

    @property
    def config(self) -> Config:
        """Returns the fully initialized config that the DFK is actively using.

        Returns:
             - config (dict)
        """
        return self._config

    def handle_exec_update(self, task_id: int, future: Future) -> None:
        """This function is called only as a callback from an execution
        attempt reaching a final state (either successfully or failing).

        It will launch retries if necessary, and update the task
        structure.

        Args:
             task_id (int) : Task id ## TODO: push up change to remove this being a UUID
             future (Future) : The future object corresponding to the task which
             makes this callback
        """

        if not isinstance(task_id, int):
            raise ValueError("BENC manual type check 1")

        try:
            res = future.result()
            if isinstance(res, RemoteExceptionWrapper):
                res.reraise()

        except Exception as e:
            logger.debug("Task {} failed".format(task_id))
            # We keep the history separately, since the future itself could be
            # tossed.
            self.tasks[task_id]['fail_history'].append(str(e))
            self.tasks[task_id]['fail_count'] += 1

            if not self._config.lazy_errors:
                logger.exception("Eager fail, skipping retry logic")
                self.tasks[task_id]['status'] = States.failed
                if self.monitoring:
                    task_log_info = self._create_task_log_info(task_id, 'eager')
                    self.monitoring.send(MessageType.TASK_INFO, task_log_info)
                return

            if self.tasks[task_id]['status'] == States.dep_fail:
                logger.info("Task {} failed due to dependency failure so skipping retries".format(task_id))
            elif self.tasks[task_id]['fail_count'] <= self._config.retries:
                self.tasks[task_id]['status'] = States.pending
                logger.info("Task {} marked for retry".format(task_id))

            else:
                logger.exception("Task {} failed after {} retry attempts".format(task_id,
                                                                                 self._config.retries))
                self.tasks[task_id]['status'] = States.failed
                self.tasks_failed_count += 1
                self.tasks[task_id]['time_returned'] = datetime.datetime.now()

        else:
            self.tasks[task_id]['status'] = States.done
            self.tasks_completed_count += 1

            logger.info("Task {} completed".format(task_id))
            self.tasks[task_id]['time_returned'] = datetime.datetime.now()

        if self.tasks[task_id]['app_fu'].stdout is not None:
            logger.info("Standard output for task {} available at {}".format(task_id, self.tasks[task_id]['app_fu'].stdout))
        if self.tasks[task_id]['app_fu'].stderr is not None:
            logger.info("Standard error for task {} available at {}".format(task_id, self.tasks[task_id]['app_fu'].stderr))

        if self.monitoring:
            task_log_info = self._create_task_log_info(task_id, 'lazy')
            self.monitoring.send(MessageType.TASK_INFO, task_log_info)

        # it might be that in the course of the update, we've gone back to being
        # pending - in which case, we should consider ourself for relaunch
        if self.tasks[task_id]['status'] == States.pending:
            self.launch_if_ready(task_id)

        with self.tasks[task_id]['app_fu']._update_lock:

            if not future.done():
                raise ValueError("done callback called, despite future not reporting itself as done")

            try:
                res = future.result()
                if isinstance(res, RemoteExceptionWrapper):
                    res.reraise()
                self.tasks[task_id]['app_fu'].set_result(future.result())

            except Exception as e:
                # we're getting a callabck where future is an arbitrary Future (from the executor) and we've assumed that parsl has decorated it somehow with a retries_left attibute... but the type system doesn't reflect that. TODO: use some protocol based retries_left detection, or perhaps move the retries count into the task record rather than the executor future?
                detyped_future = cast(Any, future)

                if detyped_future.retries_left > 0:
                    # ignore this exception, because assume some later
                    # parent executor, started external to this class,
                    # will provide the answer
                    pass
                else:
                    self.tasks[task_id]['app_fu'].set_exception(e)

        return

    def handle_app_update(self, task_id: int, future: AppFuture, memo_cbk: bool = False) -> None:
        """This function is called as a callback when an AppFuture
        is in its final state.

        It will trigger post-app processing such as checkpointing.

        Args:
             task_id (int) : Task id  [TODO: update master docs - not an int]
             future (Future) : The relevant app future (which should be
                 consistent with the task structure 'app_fu' entry

        KWargs:
             memo_cbk(Bool) : Indicates that the call is coming from a memo update,
             that does not require additional memo updates.
        """

        if not self.tasks[task_id]['app_fu'].done():
            logger.error("Internal consistency error: app_fu is not done for task {}".format(task_id))
        if not self.tasks[task_id]['app_fu'] == future:
            logger.error("Internal consistency error: callback future is not the app_fu in task structure, for task {}".format(task_id))

        if not memo_cbk:
            # Update the memoizer with the new result if this is not a
            # result from a memo lookup and the task has reached a terminal state.
            self.memoizer.update_memo(task_id, self.tasks[task_id], future)

            if self.checkpoint_mode == 'task_exit':
                self.checkpoint(tasks=[task_id])

        # If checkpointing is turned on, wiping app_fu is left to the checkpointing code
        # else we wipe it here.
        if self.checkpoint_mode is None:
            self.wipe_task(task_id)
        return

    def wipe_task(self, task_id: int) -> None:
        """ Remove task with task_id from the internal tasks table
        """
        del self.tasks[task_id]

    @staticmethod
    def check_staging_inhibited(kwargs: Dict[str, Any]) -> bool:
        return kwargs.get('staging_inhibit_output', False)

    def launch_if_ready(self, task_id: int) -> None:
        """
        launch_if_ready will launch the specified task, if it is ready
        to run (for example, without dependencies, and in pending state).

        This should be called by any piece of the DataFlowKernel that
        thinks a task may have become ready to run.

        It is not an error to call launch_if_ready on a task that is not
        ready to run - launch_if_ready will not incorrectly launch that
        task.

        launch_if_ready is thread safe, so may be called from any thread
        or callback.
        """
        # after launching the task, self.tasks[task_id] is no longer
        # guaranteed to exist (because it can complete fast as part of the
        # submission - eg memoization)
        task_record = self.tasks.get(task_id)
        if task_record is None:
            # assume this task has already been processed to completion
            logger.info("Task {} has no task record. Assuming it has already been processed to completion.".format(task_id))
            return
        if self._count_deps(task_record['depends']) == 0:

            # We can now launch *task*
            new_args, kwargs, exceptions = self.sanitize_and_wrap(task_id,
                                                                  task_record['args'],
                                                                  task_record['kwargs'])
            task_record['args'] = new_args
            task_record['kwargs'] = kwargs
            if not exceptions:
                # There are no dependency errors
                exec_fu = None  # type: Optional[Future[Any]]
                # Acquire a lock, retest the state, launch
                with task_record['task_launch_lock']:
                    if task_record['status'] == States.pending:
                        exec_fu = self.launch_task(
                            task_id, task_record['func'], *new_args, **kwargs)

            else:
                logger.info(
                    "Task {} failed due to dependency failure".format(task_id))
                # Raise a dependency exception
                task_record['status'] = States.dep_fail
                self.tasks_dep_fail_count += 1

                if self.monitoring is not None:
                    task_log_info = self._create_task_log_info(task_id, 'lazy')
                    self.monitoring.send(MessageType.TASK_INFO, task_log_info)

                exec_fu = Future()
                exec_fu.retries_left = 0  # type: ignore
                exec_fu.set_exception(DependencyError(exceptions,
                                                      task_id,
                                                      None))

            if exec_fu:

                try:
                    exec_fu.add_done_callback(partial(self.handle_exec_update, task_id))
                except Exception as e:
                    logger.error("add_done_callback got an exception {} which will be ignored".format(e))

                task_record['exec_fu'] = exec_fu

    def launch_task(self, task_id: int, executable: Callable, *args: Tuple[Any, ...], **kwargs: Dict[str, Any]) -> Future:
        """Handle the actual submission of the task to the executor layer.

        If the app task has the executors attributes not set (default=='all')
        the task is launched on a randomly selected executor from the
        list of executors. This behavior could later be updated to support
        binding to executors based on user specified criteria.

        If the app task specifies a particular set of executors, it will be
        targeted at those specific executors.

        Args:
            task_id (int) : A uuid string that uniquely identifies the task
            executable (callable) : A callable object
            args (list of positional args)
            kwargs (arbitrary keyword arguments)


        Returns:
            Future that tracks the execution of the submitted executable
        """
        self.tasks[task_id]['time_submitted'] = datetime.datetime.now()

        memo_fu = self.memoizer.check_memo(task_id, self.tasks[task_id])
        if memo_fu:
            logger.info("Reusing cached result for task {}".format(task_id))
            return memo_fu

        executor_label = self.tasks[task_id]["executor"]
        try:
            executor = self.executors[executor_label]
        except Exception:
            logger.exception("Task {} requested invalid executor {}: config is\n{}".format(task_id, executor_label, self._config))
            raise ValueError("Task {} requested invalid executor {}".format(task_id, executor_label))

        if self.monitoring is not None and self.monitoring.resource_monitoring_enabled:
            wrapper_logging_level = logging.DEBUG if self.monitoring.monitoring_debug else logging.INFO
            executable = self.monitoring.monitor_wrapper(executable, task_id,
                                                         self.monitoring.monitoring_hub_url,
                                                         self.run_id,
                                                         wrapper_logging_level,
                                                         self.monitoring.resource_monitoring_interval)

        with self.submitter_lock:
            exec_fu = executor.submit(executable, *args, **kwargs)
        self.tasks[task_id]['status'] = States.launched
        if self.monitoring is not None:
            task_log_info = self._create_task_log_info(task_id, 'lazy')
            self.monitoring.send(MessageType.TASK_INFO, task_log_info)

        # exec_fu is an arbitrary future so it doesn't have a retries_left attribute
        # see notes about this elsewhere about moving that value into the task structure
        # out of the exec future
        cast(Any, exec_fu).retries_left = self._config.retries - \
            self.tasks[task_id]['fail_count']
        logger.info("Task {} launched on executor {}".format(task_id, executor.label))
        return exec_fu

    def _add_input_deps(self, executor: str, args: Tuple[Any, ...], kwargs: Dict[str, Any], func: Callable) -> Tuple[Tuple[Any, ...], Dict[str, Any], Callable]:
        """Look for inputs of the app that are files. Give the data manager
        the opportunity to replace a file with a data future for that file,
        for example wrapping the result of a staging action.

        Args:
            - executor (str) : executor where the app is going to be launched
            - args (List) : Positional args to app function
            - kwargs (Dict) : Kwargs to app function
            - func : the function that will be invoked

        Returns:   args, kwargs, (replacement, wrapping) function
        """

        # Return if the task is _*_stage_in
        if executor == 'data_manager':
            return args, kwargs, func

        inputs = kwargs.get('inputs', [])
        for idx, f in enumerate(inputs):
            (inputs[idx], func) = self.data_manager.optionally_stage_in(f, func, executor)

        for kwarg, f in kwargs.items():
            (kwargs[kwarg], func) = self.data_manager.optionally_stage_in(f, func, executor)

        newargs = list(args)
        for idx, f in enumerate(newargs):
            (newargs[idx], func) = self.data_manager.optionally_stage_in(f, func, executor)

        return tuple(newargs), kwargs, func

    def _add_output_deps(self, executor: str, args: Tuple[Any, ...], kwargs: Dict[str, Any], app_fut: AppFuture, func: Callable) -> Callable:
        logger.debug("Adding output dependencies")
        outputs = kwargs.get('outputs', [])
        app_fut._outputs = []
        for idx, f in enumerate(outputs):
            if isinstance(f, File) and not self.check_staging_inhibited(kwargs):
                # replace a File with a DataFuture - either completing when the stageout
                # future completes, or if no stage out future is returned, then when the
                # app itself completes.

                # The staging code will get a clean copy which it is allowed to mutate,
                # while the DataFuture-contained original will not be modified by any staging.
                f_copy = f.cleancopy()
                outputs[idx] = f_copy

                logger.debug("Submitting stage out for output file {}".format(repr(f)))
                stageout_fut = self.data_manager.stage_out(f_copy, executor, app_fut)
                if stageout_fut:
                    logger.debug("Adding a dependency on stageout future for {}".format(repr(f)))
                    app_fut._outputs.append(DataFuture(stageout_fut, f, tid=app_fut.tid))
                else:
                    logger.debug("No stageout dependency for {}".format(repr(f)))
                    app_fut._outputs.append(DataFuture(app_fut, f, tid=app_fut.tid))

                # this is a hook for post-task stageout
                # note that nothing depends on the output - which is maybe a bug
                # in the not-very-tested stageout system?
                newfunc = self.data_manager.replace_task_stage_out(f_copy, func, executor)
                if newfunc:
                    func = newfunc
            else:
                logger.debug("Not performing staging for: {}".format(repr(f)))
                app_fut._outputs.append(DataFuture(app_fut, f, tid=app_fut.tid))
        return func

    def _gather_all_deps(self, args: Tuple[Any, ...], kwargs: Dict[str, Any]) -> List[Any]: # this should be a list of Futures-with-a-tid-annotation-on-them which would need a protocol class change. see sanitize_and_wrap for a place where expecting any future to have a tid too.
        """Count the number of unresolved futures on which a task depends.

        Args:
            - args (List[args]) : The list of args list to the fn
            - kwargs (Dict{kwargs}) : The dict of all kwargs passed to the fn

        Returns:
            - count, [list of dependencies]

        """
        # Check the positional args
        depends = []

        def check_dep(d: Any) -> None:
            if isinstance(d, Future):
                depends.extend([d])

        for dep in args:
            check_dep(dep)

        # Check for explicit kwargs ex, fu_1=<fut>
        for key in kwargs:
            dep = kwargs[key]
            check_dep(dep)

        # Check for futures in inputs=[<fut>...]
        for dep in kwargs.get('inputs', []):
            check_dep(dep)

        return depends


    def sanitize_and_wrap(self, task_id: int, args: Sequence[Any], kwargs: Dict[str, Any]) -> Tuple[List[Any], Dict[str, Any], List[Exception]]:
        """This function should be called only when all the futures we track have been resolved.

        If the user hid futures a level below, we will not catch
        it, and will (most likely) result in a type error.

        Args:
             task_id (int) : Task id
             args (List) : Positional args to app function
             kwargs (Dict) : Kwargs to app function

        Return:
             partial function evaluated with all dependencies in  args, kwargs and kwargs['inputs'] evaluated.


        TODO: mypy note: we take a *tuple* of args but return a *list* of args. That's an (unintentional?) change of type of arg structure which leads me to try to represent the args in TaskRecord as a Sequence 

        """
        dep_failures = []

        # Replace item in args
        new_args = []
        for dep in args:
            if isinstance(dep, Future):
                try:
                    new_args.extend([dep.result()])
                except Exception as e:
                    dep_failures.extend([e])
            else:
                new_args.extend([dep])

        # Check for explicit kwargs ex, fu_1=<fut>
        for key in kwargs:
            dep = kwargs[key]
            if isinstance(dep, Future):
                try:
                    kwargs[key] = dep.result()
                except Exception as e:
                    dep_failures.extend([e])

        # Check for futures in inputs=[<fut>...]
        if 'inputs' in kwargs:
            new_inputs = []
            for dep in kwargs['inputs']:
                if isinstance(dep, Future):
                    try:
                        new_inputs.extend([dep.result()])
                    except Exception as e:
                        dep_failures.extend([e])

                else:
                    new_inputs.extend([dep])
            kwargs['inputs'] = new_inputs

        return new_args, kwargs, dep_failures

    def submit(self, func: Callable, *args: Sequence[Any], executors: Union[str, List[str]] ='all', fn_hash: Optional[str] =None, cache: bool =False, **kwargs: Any) -> AppFuture:
        """Add task to the dataflow system.

        If the app task has the executors attributes not set (default=='all')
        the task will be launched on a randomly selected executor from the
        list of executors. If the app task specifies a particular set of
        executors, it will be targeted at the specified executors.

        >>> IF all deps are met:
        >>>   send to the runnable queue and launch the task
        >>> ELSE:
        >>>   post the task in the pending queue

        Args:
            - func : A function object
            - *args : Args to the function

        KWargs :
            - executors (list or string) : List of executors this call could go to.
                    Default='all'
            - fn_hash (Str) : Hash of the function and inputs
                    Default=None
            - cache (Bool) : To enable memoization or not
            - kwargs (dict) : Rest of the kwargs to the fn passed as dict.

        Returns:
               (AppFuture) [DataFutures,]

        """

        if self.cleanup_called:
            raise ValueError("Cannot submit to a DFK that has been cleaned up")

        task_id = self.task_count
        self.task_count += 1
        if isinstance(executors, str) and executors.lower() == 'all':
            choices = list(e for e in self.executors if e != 'data_manager')
        elif isinstance(executors, list):
            choices = executors
        else:
            raise ValueError("Task {} supplied invalid type for executors: {}".format(task_id, type(executors)))
        executor = random.choice(choices)

        # The below uses func.__name__ before it has been wrapped by any staging code.

        label = kwargs.get('label')
        for kw in ['stdout', 'stderr']:
            if kw in kwargs:
                if kwargs[kw] == parsl.AUTO_LOGNAME:
                    kwargs[kw] = os.path.join(
                            self.run_dir,
                            'task_logs',
                            str(int(task_id / 10000)).zfill(4),  # limit logs to 10k entries per directory
                            'task_{}_{}{}.{}'.format(
                                str(task_id).zfill(4),
                                func.__name__,
                                '' if label is None else '_{}'.format(label),
                                kw)
                    )

        task_def = {'executor': executor,
                    'func_name': func.__name__,
                    'fn_hash': fn_hash,
                    'memoize': cache,
                    'exec_fu': None,
                    'fail_count': 0,
                    'fail_history': [],
                    'status': States.unsched,
                    'id': task_id,
                    'time_submitted': None,
                    'time_returned': None}  # type: TaskRecord

        app_fu = AppFuture(task_def)

        # Transform remote input files to data futures
        args, kwargs, func = self._add_input_deps(executor, args, kwargs, func)

        func = self._add_output_deps(executor, args, kwargs, app_fu, func)

        task_def.update({
                    'args': args,
                    'func': func,
                    'kwargs': kwargs,
                    'app_fu': app_fu})

        if task_id in self.tasks:
            raise DuplicateTaskError(
                "internal consistency error: Task {0} already exists in task list".format(task_id))
        else:
            self.tasks[task_id] = task_def

        # Get the list of dependencies for the task
        depends = self._gather_all_deps(args, kwargs)
        self.tasks[task_id]['depends'] = depends

        depend_descs = []
        for d in depends:
            if isinstance(d, AppFuture) or isinstance(d, DataFuture):
                depend_descs.append("task {}".format(d.tid))
            else:
                depend_descs.append(repr(d))
        logger.info("Task {} submitted for App {}, waiting on {}".format(task_id,
                                                                         task_def['func_name'],
                                                                         ", ".join(depend_descs)))

        self.tasks[task_id]['task_launch_lock'] = threading.Lock()

        app_fu.add_done_callback(partial(self.handle_app_update, task_id))
        self.tasks[task_id]['status'] = States.pending
        logger.debug("Task {} set to pending state with AppFuture: {}".format(task_id, task_def['app_fu']))

        # at this point add callbacks to all dependencies to do a launch_if_ready
        # call whenever a dependency completes.

        # we need to be careful about the order of setting the state to pending,
        # adding the callbacks, and caling launch_if_ready explicitly once always below.

        # I think as long as we call launch_if_ready once after setting pending, then
        # we can add the callback dependencies at any point: if the callbacks all fire
        # before then, they won't cause a launch, but the one below will. if they fire
        # after we set it pending, then the last one will cause a launch, and the
        # explicit one won't.

        for d in depends:

            def callback_adapter(dep_fut: Future) -> None:
                self.launch_if_ready(task_id)

            try:
                d.add_done_callback(callback_adapter)
            except Exception as e:
                logger.error("add_done_callback got an exception {} which will be ignored".format(e))

        self.launch_if_ready(task_id)

        return task_def['app_fu']

    # it might also be interesting to assert that all DFK
    # tasks are in a "final" state (3,4,5) when the DFK
    # is closed down, and report some kind of warning.
    # although really I'd like this to drain properly...
    # and a drain function might look like this.
    # If tasks have their states changed, this won't work properly
    # but we can validate that...
    def log_task_states(self) -> None:
        logger.info("Summary of tasks in DFK:")

        keytasks = {state: 0 for state in States}

        for tid in self.tasks:
<<<<<<< HEAD
            keytasks.append((self.tasks[tid]['status'], tid))

        def first(t: Sequence[Any]) -> Any:
            return t[0]

        sorted_keytasks = sorted(keytasks, key=first)

        grouped_sorted_keytasks = itertools.groupby(sorted_keytasks, key=first)

        # caution: g is an iterator that also advances the
        # grouped_sorted_tasks iterator, so looping over
        # both grouped_sorted_keytasks and g can only be done
        # in certain patterns

        for k, g in grouped_sorted_keytasks:

            ts = []

            for t in g:
                tid = t[1]
                ts.append(str(tid))
                total_summarised = total_summarised + 1

            tids_string = ", ".join(ts)

            logger.info("Tasks in state {}: {}".format(str(k), tids_string))

        total_in_tasks = len(self.tasks)
        if total_summarised != total_in_tasks:
            logger.error("Task count summarisation was inconsistent: summarised {} tasks, but tasks list contains {} tasks".format(
                total_summarised, total_in_tasks))

=======
            keytasks[self.tasks[tid]['status']] += 1
        # Fetch from counters since tasks get wiped
        keytasks[States.done] = self.tasks_completed_count
        keytasks[States.failed] = self.tasks_failed_count
        keytasks[States.dep_fail] = self.tasks_dep_fail_count

        for state in States:
            if keytasks[state]:
                logger.info("Tasks in state {}: {}".format(str(state), keytasks[state]))

        total_summarized = sum(keytasks.values())
        if total_summarized != self.task_count:
            logger.error("Task count summarisation was inconsistent: summarised {} tasks, but task counters registered {} tasks".format(
                total_summarized, self.task_count))
>>>>>>> cb39a9cd
        logger.info("End of summary")

    def _create_remote_dirs_over_channel(self, provider: ExecutionProvider, channel: Channel) -> None:
        """ Create script directories across a channel

        Parameters
        ----------
        provider: Provider obj
           Provider for which scritps dirs are being created
        channel: Channel obk
           Channel over which the remote dirs are to be created
        """
        run_dir = self.run_dir
        if channel.script_dir is None:
            channel.script_dir = os.path.join(run_dir, 'submit_scripts')

            # Only create dirs if we aren't on a shared-fs
            if not channel.isdir(run_dir):
                parent, child = pathlib.Path(run_dir).parts[-2:]
                remote_run_dir = os.path.join(parent, child)
                channel.script_dir = os.path.join(remote_run_dir, 'remote_submit_scripts')
                provider.script_dir = os.path.join(run_dir, 'local_submit_scripts')

        channel.makedirs(channel.script_dir, exist_ok=True)

    def add_executors(self, executors: Sequence[ParslExecutor]) -> None:
        for executor in executors:
            executor.run_dir = self.run_dir
            executor.hub_address = self.hub_address
            executor.hub_port = self.hub_interchange_port
            if hasattr(executor, 'provider'):
                if hasattr(executor.provider, 'script_dir'):
                    executor.provider.script_dir = os.path.join(self.run_dir, 'submit_scripts')
                    os.makedirs(executor.provider.script_dir, exist_ok=True)

                    if isinstance(executor.provider, MultiChanneled):
                        logger.debug("Creating script_dir across multiple channels")
                        for channel in executor.provider.channels:
                            self._create_remote_dirs_over_channel(executor.provider, channel)
                    elif isinstance(executor.provider, Channeled):
                        self._create_remote_dirs_over_channel(executor.provider, executor.provider.channel)
                    else:
                        raise ValueError("Assuming executor.provider has channel(s) based on it having provider/script_dir, but actually it isn't a (Multi)Channeled instance. provider = {}".format(executor.provider))

            self.executors[executor.label] = executor
            executor.start()
        if hasattr(self, 'flowcontrol') and isinstance(self.flowcontrol, FlowControl):
            self.flowcontrol.strategy.add_executors(executors)

    def atexit_cleanup(self) -> None:
        if not self.cleanup_called:
            self.cleanup()

    def wait_for_current_tasks(self) -> None:
        """Waits for all tasks in the task list to be completed, by waiting for their
        AppFuture to be completed. This method will not necessarily wait for any tasks
        added after cleanup has started (such as data stageout?)
        """

        logger.info("Waiting for all remaining tasks to complete")
        for task_id in self.tasks:
            # .exception() is a less exception throwing way of
            # waiting for completion than .result()
            fut = self.tasks[task_id]['app_fu']
            if not fut.done():
                logger.debug("Waiting for task {} to complete".format(task_id))
                fut.exception()
        logger.info("All remaining tasks completed")

    def cleanup(self) -> None:
        """DataFlowKernel cleanup.

        This involves releasing all resources explicitly.

        If the executors are managed by the DFK, then we call scale_in on each of
        the executors and call executor.shutdown. Otherwise, executor cleanup is left to
        the user.
        """
        logger.info("DFK cleanup initiated")

        # this check won't detect two DFK cleanups happening from
        # different threads extremely close in time because of
        # non-atomic read/modify of self.cleanup_called
        if self.cleanup_called:
            raise Exception("attempt to clean up DFK when it has already been cleaned-up")
        self.cleanup_called = True

        self.log_task_states()

        # Checkpointing takes priority over the rest of the tasks
        # checkpoint if any valid checkpoint method is specified
        if self.checkpoint_mode is not None:
            self.checkpoint()

            if self._checkpoint_timer:
                logger.info("Stopping checkpoint timer")
                self._checkpoint_timer.close()

        # Send final stats
        self.usage_tracker.send_message()
        self.usage_tracker.close()

        logger.info("Terminating flow_control and strategy threads")
        self.flowcontrol.close()

        for executor in self.executors.values():
            if executor.managed:
                if executor.scaling_enabled:
                    job_ids = executor.provider.resources.keys()
                    executor.scale_in(len(job_ids))
                executor.shutdown()

        self.time_completed = datetime.datetime.now()

        if self.monitoring:
            self.monitoring.send(MessageType.WORKFLOW_INFO,
                                 {'tasks_failed_count': self.tasks_failed_count,
                                  'tasks_completed_count': self.tasks_completed_count,
                                  "time_began": self.time_began,
                                  'time_completed': self.time_completed,
                                  'workflow_duration': (self.time_completed - self.time_began).total_seconds(),
                                  'run_id': self.run_id, 'rundir': self.run_dir})

            self.monitoring.close()

        logger.info("DFK cleanup complete")

    def checkpoint(self, tasks: Optional[List[int]]=None) -> str:
        """Checkpoint the dfk incrementally to a checkpoint file.

        When called, every task that has been completed yet not
        checkpointed is checkpointed to a file.

        Kwargs:
            - tasks (List of task ids) : List of task ids to checkpoint. Default=None
                                         if set to None or [], we iterate over all tasks held by the DFK.

        .. note::
            Checkpointing only works if memoization is enabled

        Returns:
            Checkpoint dir if checkpoints were written successfully.
            By default the checkpoints are written to the RUNDIR of the current
            run under RUNDIR/checkpoints/{tasks.pkl, dfk.pkl}
        """
        with self.checkpoint_lock:
            # checkpoint_queue = None   # this line is unused - we always assign a new value in the following if statement # TODO push this removal to master
            if tasks:
                checkpoint_queue = tasks  # type: Iterable[int]
            else:
                checkpoint_queue = list(self.tasks.keys())

            checkpoint_dir = '{0}/checkpoint'.format(self.run_dir)
            checkpoint_dfk = checkpoint_dir + '/dfk.pkl'
            checkpoint_tasks = checkpoint_dir + '/tasks.pkl'

            if not os.path.exists(checkpoint_dir):
                os.makedirs(checkpoint_dir, exist_ok=True)

            with open(checkpoint_dfk, 'wb') as f:
                state = {'rundir': self.run_dir,
                         'task_count': self.task_count
                         }
                pickle.dump(state, f)

            count = 0

            with open(checkpoint_tasks, 'ab') as f:
                for task_id in checkpoint_queue:
                    if task_id in self.tasks and \
                       self.tasks[task_id]['app_fu'] is not None and \
                       self.tasks[task_id]['app_fu'].done() and \
                       self.tasks[task_id]['app_fu'].exception() is None:
                        hashsum = self.tasks[task_id]['hashsum']
                        self.wipe_task(task_id)
                        if not hashsum:
                            continue
                        t = {'hash': hashsum,
                             'exception': None,
                             'result': None} # type: Dict[str, Any]
                        try:
                            # Asking for the result will raise an exception if
                            # the app had failed. Should we even checkpoint these?
                            # TODO : Resolve this question ?
                            r = self.memoizer.hash_lookup(hashsum).result()
                        except Exception as e:
                            t['exception'] = e
                        else:
                            t['result'] = r

                        # We are using pickle here since pickle dumps to a file in 'ab'
                        # mode behave like a incremental log.
                        pickle.dump(t, f)
                        count += 1
                        logger.debug("Task {} checkpointed".format(task_id))

            self.checkpointed_tasks += count

            if count == 0:
                if self.checkpointed_tasks == 0:
                    logger.warning("No tasks checkpointed so far in this run. Please ensure caching is enabled")
                else:
                    logger.debug("No tasks checkpointed in this pass.")
            else:
                logger.info("Done checkpointing {} tasks".format(count))

            return checkpoint_dir

    def _load_checkpoints(self, checkpointDirs: 'List[str]') -> 'Dict[str, Future[Any]]':
        """Load a checkpoint file into a lookup table.

        The data being loaded from the pickle file mostly contains input
        attributes of the task: func, args, kwargs, env...
        To simplify the check of whether the exact task has been completed
        in the checkpoint, we hash these input params and use it as the key
        for the memoized lookup table.

        Args:
            - checkpointDirs (list) : List of filepaths to checkpoints
              Eg. ['runinfo/001', 'runinfo/002']

        Returns:
            - memoized_lookup_table (dict)
        """
        memo_lookup_table = {}

        for checkpoint_dir in checkpointDirs:
            logger.info("Loading checkpoints from {}".format(checkpoint_dir))
            checkpoint_file = os.path.join(checkpoint_dir, 'tasks.pkl')
            try:
                with open(checkpoint_file, 'rb') as f:
                    while True:
                        try:
                            data = pickle.load(f)
                            # Copy and hash only the input attributes
                            memo_fu = Future() #  type: Future[Any]
                            if data['exception']:
                                memo_fu.set_exception(data['exception'])
                            else:
                                memo_fu.set_result(data['result'])
                            memo_lookup_table[data['hash']] = memo_fu

                        except EOFError:
                            # Done with the checkpoint file
                            break
            except FileNotFoundError:
                reason = "Checkpoint file was not found: {}".format(
                    checkpoint_file)
                logger.error(reason)
                raise BadCheckpoint(reason)
            except Exception:
                reason = "Failed to load checkpoint: {}".format(
                    checkpoint_file)
                logger.error(reason)
                raise BadCheckpoint(reason)

            logger.info("Completed loading checkpoint: {0} with {1} tasks".format(checkpoint_file,
                                                                                  len(memo_lookup_table.keys())))
        return memo_lookup_table

    def load_checkpoints(self, checkpointDirs: Optional[List[str]]) -> 'Dict[str, Future[Any]]':
        """Load checkpoints from the checkpoint files into a dictionary.

        The results are used to pre-populate the memoizer's lookup_table

        Kwargs:
             - checkpointDirs (list) : List of run folder to use as checkpoints
               Eg. ['runinfo/001', 'runinfo/002']

        Returns:
             - dict containing, hashed -> future mappings
        """
        self.memo_lookup_table = None

        if not checkpointDirs:
            return {}

        if type(checkpointDirs) is not list:
            raise BadCheckpoint("checkpointDirs expects a list of checkpoints")

        return self._load_checkpoints(checkpointDirs)


class DataFlowKernelLoader(object):
    """Manage which DataFlowKernel is active.

    This is a singleton class containing only class methods. You should not
    need to instantiate this class.
    """

    _dfk = None # type: Optional[DataFlowKernel]

    @classmethod
    def clear(cls) -> None:
        """Clear the active DataFlowKernel so that a new one can be loaded."""
        cls._dfk = None

    @classmethod
    @typeguard.typechecked
    def load(cls, config: Optional[Config] = None) -> DataFlowKernel:
        """Load a DataFlowKernel.

        Args:
            - config (Config) : Configuration to load. This config will be passed to a
              new DataFlowKernel instantiation which will be set as the active DataFlowKernel.
        Returns:
            - DataFlowKernel : The loaded DataFlowKernel object.
        """
        if cls._dfk is not None:
            raise RuntimeError('Config has already been loaded')

        #  using new_dfk as an intermediate variable allows it to have
        #  the type DataFlowKernel, which is stricter than the type of
        #  cls._dfk : Optional[DataFlowKernel] and so we can return the
        #  correct type.
        if config is None:
            new_dfk = DataFlowKernel(Config())
        else:
            new_dfk = DataFlowKernel(config)

        cls._dfk = new_dfk
        return new_dfk

    @classmethod
    def wait_for_current_tasks(cls) -> None:
        """Waits for all tasks in the task list to be completed, by waiting for their
        AppFuture to be completed. This method will not necessarily wait for any tasks
        added after cleanup has started such as data stageout.
        """
        cls.dfk().wait_for_current_tasks()

    @classmethod
    def dfk(cls) -> DataFlowKernel:
        """Return the currently-loaded DataFlowKernel."""
        if cls._dfk is None:
            raise RuntimeError('Must first load config')
        return cls._dfk<|MERGE_RESOLUTION|>--- conflicted
+++ resolved
@@ -849,40 +849,6 @@
         keytasks = {state: 0 for state in States}
 
         for tid in self.tasks:
-<<<<<<< HEAD
-            keytasks.append((self.tasks[tid]['status'], tid))
-
-        def first(t: Sequence[Any]) -> Any:
-            return t[0]
-
-        sorted_keytasks = sorted(keytasks, key=first)
-
-        grouped_sorted_keytasks = itertools.groupby(sorted_keytasks, key=first)
-
-        # caution: g is an iterator that also advances the
-        # grouped_sorted_tasks iterator, so looping over
-        # both grouped_sorted_keytasks and g can only be done
-        # in certain patterns
-
-        for k, g in grouped_sorted_keytasks:
-
-            ts = []
-
-            for t in g:
-                tid = t[1]
-                ts.append(str(tid))
-                total_summarised = total_summarised + 1
-
-            tids_string = ", ".join(ts)
-
-            logger.info("Tasks in state {}: {}".format(str(k), tids_string))
-
-        total_in_tasks = len(self.tasks)
-        if total_summarised != total_in_tasks:
-            logger.error("Task count summarisation was inconsistent: summarised {} tasks, but tasks list contains {} tasks".format(
-                total_summarised, total_in_tasks))
-
-=======
             keytasks[self.tasks[tid]['status']] += 1
         # Fetch from counters since tasks get wiped
         keytasks[States.done] = self.tasks_completed_count
@@ -897,7 +863,6 @@
         if total_summarized != self.task_count:
             logger.error("Task count summarisation was inconsistent: summarised {} tasks, but task counters registered {} tasks".format(
                 total_summarized, self.task_count))
->>>>>>> cb39a9cd
         logger.info("End of summary")
 
     def _create_remote_dirs_over_channel(self, provider: ExecutionProvider, channel: Channel) -> None:
