--- conflicted
+++ resolved
@@ -17,11 +17,6 @@
 if TYPE_CHECKING:
     from parsl.app.futures import DataFuture
 
-<<<<<<< HEAD
-from typing import Dict
-from typing import Optional
-=======
->>>>>>> 6f59b773
 
 logger = logging.getLogger(__name__)
 
@@ -41,12 +36,8 @@
 
     """
 
-<<<<<<< HEAD
-    def __init__(self, url: str, dman: DataManager =None):
-=======
     @typeguard.typechecked
     def __init__(self, url: str, dman: Optional[DataManager] = None):
->>>>>>> 6f59b773
         """Construct a File object from a url string.
 
         Args:
@@ -64,14 +55,8 @@
         self.path = parsed_url.path
         self.filename = os.path.basename(self.path)
         self.dman = dman if dman else DataManager.get_data_manager()
-<<<<<<< HEAD
         self.data_future = {} # type: Dict[str, DataFuture]
         self.local_path = None # type: Optional[str]
-        if self.scheme == 'globus':
-            self.dman.add_file(self)
-=======
-        self.data_future = {}  # type: Dict[str, DataFuture]
->>>>>>> 6f59b773
 
     def __str__(self):
         return self.filepath
@@ -112,23 +97,6 @@
         else:
             raise Exception('Cannot return filepath for unknown scheme {}'.format(self.scheme))
 
-<<<<<<< HEAD
-    def stage_in(self, executor: str) -> "DataFuture":
-        """Transport file from the input source to the executor.
-
-        Args:
-            - executor (str) - executor the file is staged in to.
-
-        """
-
-        return self.dman.stage_in(self, executor)
-
-    def stage_out(self, executor: Optional[str] =None) -> "DataFuture":
-        """Transport file from executor to final output destination."""
-        return self.dman.stage_out(self, executor)
-
-=======
->>>>>>> 6f59b773
     def __getstate__(self):
         """Override the default pickling method.
 
