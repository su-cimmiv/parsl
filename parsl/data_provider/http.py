import logging
import os
import requests

from parsl import python_app

<<<<<<< HEAD
# In both _http_stage_in and _ftp_stage_in the handling of
# file.local_path is rearranged: file.local_path is an optional
# string, so even though we are setting it, it is still optional
# and so cannot be used as a parameter to open.
=======
from parsl.utils import RepresentationMixin
from parsl.data_provider.staging import Staging
>>>>>>> 75291348

logger = logging.getLogger(__name__)


class HTTPSeparateTaskStaging(Staging, RepresentationMixin):
    """A staging provider that Performs HTTP and HTTPS staging
    as a separate parsl-level task. This requires a shared file
    system on the executor."""

    def can_stage_in(self, file):
        logger.debug("HTTPSeparateTaskStaging checking file {}".format(repr(file)))
        return file.scheme == 'http' or file.scheme == 'https'

    def stage_in(self, dm, executor, file, parent_fut):
        working_dir = dm.dfk.executors[executor].working_dir
        stage_in_app = _http_stage_in_app(dm, executor=executor)
        app_fut = stage_in_app(working_dir, outputs=[file], staging_inhibit_output=True, parent_fut=parent_fut)
        return app_fut._outputs[0]


class HTTPInTaskStaging(Staging, RepresentationMixin):
    """A staging provider that performs HTTP and HTTPS staging
    as in a wrapper around each task. In contrast to
    HTTPSeparateTaskStaging, this provider does not require a
    shared file system."""

    def can_stage_in(self, file):
        logger.debug("HTTPInTaskStaging checking file {}".format(repr(file)))
        return file.scheme == 'http' or file.scheme == 'https'

    def replace_task(self, dm, executor, file, f):
        working_dir = dm.dfk.executors[executor].working_dir
        return in_task_transfer_wrapper(f, file, working_dir)


def in_task_transfer_wrapper(func, file, working_dir):
    def wrapper(*args, **kwargs):
        import requests
        if working_dir:
            os.makedirs(working_dir, exist_ok=True)
            file.local_path = os.path.join(working_dir, file.filename)
        else:
            file.local_path = file.filename
        resp = requests.get(file.url, stream=True)
        with open(file.local_path, 'wb') as f:
            for chunk in resp.iter_content(chunk_size=1024):
                if chunk:
                    f.write(chunk)

        result = func(*args, **kwargs)
        return result
    return wrapper


def _http_stage_in(working_dir, parent_fut=None, outputs=[], staging_inhibit_output=True):
    file = outputs[0]
    if working_dir:
        os.makedirs(working_dir, exist_ok=True)
        local_path = os.path.join(working_dir, file.filename)
    else:
        local_path = file.filename

    file.local_path = local_path

    resp = requests.get(file.url, stream=True)
    with open(local_path, 'wb') as f:
        for chunk in resp.iter_content(chunk_size=1024):
            if chunk:
                f.write(chunk)


def _http_stage_in_app(dm, executor):
    return python_app(executors=[executor], data_flow_kernel=dm.dfk)(_http_stage_in)<|MERGE_RESOLUTION|>--- conflicted
+++ resolved
@@ -4,15 +4,13 @@
 
 from parsl import python_app
 
-<<<<<<< HEAD
 # In both _http_stage_in and _ftp_stage_in the handling of
 # file.local_path is rearranged: file.local_path is an optional
 # string, so even though we are setting it, it is still optional
 # and so cannot be used as a parameter to open.
-=======
+
 from parsl.utils import RepresentationMixin
 from parsl.data_provider.staging import Staging
->>>>>>> 75291348
 
 logger = logging.getLogger(__name__)
 
