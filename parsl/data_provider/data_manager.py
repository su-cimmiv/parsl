--- conflicted
+++ resolved
@@ -25,51 +25,6 @@
 # but only ever dosomething with the first elemtn of that list - 
 # not handling the multiple element (or 0 element) case
 
-<<<<<<< HEAD
-
-# In both _http_stage_in and _ftp_stage_in the handling of
-# file.local_path is rearranged: file.local_path is an optional
-# string, so even though we are setting it, it is still optional
-# and so cannot be used as a parameter to open.
-
-def _http_stage_in(working_dir: str, outputs: "List[File]" =[]) -> None:
-    file = outputs[0]
-    if working_dir:
-        os.makedirs(working_dir, exist_ok=True)
-        local_path = os.path.join(working_dir, file.filename)
-    else:
-        local_path = file.filename
-
-    file.local_path = local_path
-
-    resp = requests.get(file.url, stream=True)
-
-    with open(local_path, 'wb') as f:
-        for chunk in resp.iter_content(chunk_size=1024):
-            if chunk:
-                f.write(chunk)
-
-
-def _ftp_stage_in(working_dir: str, outputs: "List[File]"=[]) -> None:
-    file = outputs[0]
-    if working_dir:
-        os.makedirs(working_dir, exist_ok=True)
-        local_path = os.path.join(working_dir, file.filename)
-    else:
-        local_path = file.filename
-
-    file.local_path = local_path
-
-    with open(local_path, 'wb') as f:
-        ftp = ftplib.FTP(file.netloc)
-        ftp.login()
-        ftp.cwd(os.path.dirname(file.path))
-        ftp.retrbinary('RETR {}'.format(file.filename), f.write)
-        ftp.quit()
-
-
-=======
->>>>>>> 525641f1
 class DataManager(ParslExecutor):
     """The DataManager is responsible for transferring input and output data.
 
@@ -77,23 +32,7 @@
     to it, and DataFutures are returned.
     """
 
-<<<<<<< HEAD
-    @classmethod
-    def get_data_manager(cls) -> "DataManager":  # quoted because DataManager hasn't finished being defined here (we're in the middle of defining it...?) and that upsets runtime (although not type checking)
-        """Return the DataManager of the currently loaded DataFlowKernel.
-        """
-        from parsl.dataflow.dflow import DataFlowKernelLoader
-        dfk = DataFlowKernelLoader.dfk()
-
-        # i think in my data management patch stack I move this out of
-        # being in the executors list
-
-        return cast(DataManager, dfk.executors['data_manager'])
-
     def __init__(self, dfk: "DataFlowKernel", max_threads=10) -> None:
-=======
-    def __init__(self, dfk, max_threads=10):
->>>>>>> 525641f1
         """Initialize the DataManager.
 
         Args:
